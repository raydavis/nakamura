--- conflicted
+++ resolved
@@ -1,15 +1,5 @@
 <?xml version="1.0" encoding="UTF-8"?>
 <components xmlns:scr="http://www.osgi.org/xmlns/scr/v1.1.0">
-<<<<<<< HEAD
-    <scr:component enabled="true" immediate="true" name="org.sakaiproject.nakamura.api.lite.jackrabbit.SparseRepositoryHolder" activate="activate" deactivate="deactivate">
-        <implementation class="org.sakaiproject.nakamura.api.lite.jackrabbit.SparseRepositoryHolder"/>
-        <service servicefactory="false">
-            <provide interface="org.sakaiproject.nakamura.api.lite.jackrabbit.JackrabbitRepositoryStartupService"/>
-        </service>
-        <reference name="Repository" interface="org.sakaiproject.nakamura.api.lite.Repository" cardinality="1..1" policy="static" bind="bindRepository" unbind="unbindRepository"/>
-        <property name="service.vendor" value="The Sakai Foundation"/>
-        <property name="service.pid" value="org.sakaiproject.nakamura.api.lite.jackrabbit.SparseComponentHolder"/>
-=======
     <scr:component enabled="true" immediate="true" name="org.sakaiproject.nakamura.lite.jackrabbit.SparseRepositoryHolder" activate="activate" deactivate="deactivate">
         <implementation class="org.sakaiproject.nakamura.lite.jackrabbit.SparseRepositoryHolder"/>
         <service servicefactory="false">
@@ -18,7 +8,6 @@
         <reference name="Repository" interface="org.sakaiproject.nakamura.api.lite.Repository" cardinality="1..1" policy="static" bind="bindRepository" unbind="unbindRepository"/>
         <property name="service.vendor" value="The Sakai Foundation"/>
         <property name="service.pid" value="org.sakaiproject.nakamura.lite.jackrabbit.SparseComponentHolder"/>
->>>>>>> 0abc5fb9
     </scr:component>
     <!--
     Jndi and Rmi interfaces are disabled 
@@ -44,11 +33,7 @@
     -->
     
     <scr:component enabled="true" name="org.apache.sling.jcr.jackrabbit.server.SlingServerRepository">
-<<<<<<< HEAD
-        <implementation class="org.sakaiproject.nakamura.api.lite.jackrabbit.SparseSlingServerRepository"/>
-=======
         <implementation class="org.sakaiproject.nakamura.lite.jackrabbit.SparseSlingServerRepository"/>
->>>>>>> 0abc5fb9
         <property name="service.vendor" value="The Apache Software Foundation"/>
         <property name="service.description" value="Factory for embedded Jackrabbit Repository Instances"/>
         <property name="config" value=""/>
@@ -67,11 +52,7 @@
         <property name="pool.maxIdle" type="Integer" value="0"/>
         <property name="service.pid" value="org.apache.sling.jcr.base.AbstractSlingRepository"/>
         <reference name="log" interface="org.osgi.service.log.LogService" cardinality="1..1" policy="static" bind="bindLog" unbind="unbindLog"/>
-<<<<<<< HEAD
-        <reference name="JackrabbitRepositoryStartupService" interface="org.sakaiproject.nakamura.api.lite.jackrabbit.JackrabbitRepositoryStartupService" cardinality="1..1" policy="static" bind="bindJackrabbitRepositoryStartupService" unbind="unbindJackrabbitRepositoryStartupService"/>
-=======
         <reference name="JackrabbitRepositoryStartupService" interface="org.sakaiproject.nakamura.lite.jackrabbit.JackrabbitRepositoryStartupService" cardinality="1..1" policy="static" bind="bindJackrabbitRepositoryStartupService" unbind="unbindJackrabbitRepositoryStartupService"/>
->>>>>>> 0abc5fb9
     </scr:component>
     <scr:component enabled="true" immediate="true" name="org.apache.jackrabbit.core.security.authorization.acl.RulesPrincipalProvider">
         <implementation class="org.apache.jackrabbit.core.security.authorization.acl.RulesPrincipalProvider"/>
