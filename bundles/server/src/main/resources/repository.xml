--- conflicted
+++ resolved
@@ -32,11 +32,7 @@
     <SecurityManager class="org.apache.jackrabbit.core.DynamicSecurityManager"
       workspaceName="security">
 
-<<<<<<< HEAD
-          <UserManager class="org.sakaiproject.nakamura.api.lite.jackrabbit.SparseMapUserManager">
-=======
           <UserManager class="org.sakaiproject.nakamura.lite.jackrabbit.SparseMapUserManager">
->>>>>>> 0abc5fb9
           </UserManager>
     </SecurityManager>
 
@@ -50,11 +46,7 @@
     </AccessManager>
 
 
-<<<<<<< HEAD
-        <LoginModule class="org.sakaiproject.nakamura.api.lite.jackrabbit.SparseLoginModule">
-=======
         <LoginModule class="org.sakaiproject.nakamura.lite.jackrabbit.SparseLoginModule">
->>>>>>> 0abc5fb9
             <param name="anonymousId" value="anonymous"/>
             <param name="adminId" value="admin"/>
         </LoginModule>
