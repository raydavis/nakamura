--- conflicted
+++ resolved
@@ -267,13 +267,6 @@
             LOGGER.warn(e.getMessage(), e);
           }
         }
-<<<<<<< HEAD
-        // site creation notification
-        Dictionary<String,String> eventProps = new Hashtable<String,String>();
-        eventProps.put("sitePath", sitePath);
-        eventProps.put("userId", currentUser.getID());
-        eventAdmin.postEvent(new Event("org/sakaiproject/nakamura/api/site/event/create", eventProps));
-=======
 
         // site creation notification
         Hashtable<String, String> eventProps = new Hashtable<String, String>();
@@ -282,7 +275,6 @@
         eventAdmin.postEvent(new Event(SiteService.SiteEvent.created.getTopic(),
             eventProps));
 
->>>>>>> bb777682
       } finally {
         if (adminSession != null) {
           adminSession.logout();
