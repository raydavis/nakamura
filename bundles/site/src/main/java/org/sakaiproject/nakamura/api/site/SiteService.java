--- conflicted
+++ resolved
@@ -238,11 +238,7 @@
    * @throws SiteException
    *           thrown if there was a problem initiating the join workflow.
    */
-<<<<<<< HEAD
   void startJoinWorkflow(Node site, Group group) throws SiteException;
-=======
-  void startJoinWorkflow(Node site, Group group, Authorizable owner) throws SiteException;
->>>>>>> fd87d93b
 
   /**
    * @param site
