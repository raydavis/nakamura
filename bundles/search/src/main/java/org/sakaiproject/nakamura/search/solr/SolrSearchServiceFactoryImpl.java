package org.sakaiproject.nakamura.search.solr;

import com.google.common.collect.ImmutableMap;
import com.google.common.collect.Lists;
import com.google.common.collect.Maps;
import com.google.common.collect.Sets;

import org.apache.commons.lang.StringUtils;
import org.apache.felix.scr.annotations.Activate;
import org.apache.felix.scr.annotations.Component;
import org.apache.felix.scr.annotations.Property;
import org.apache.felix.scr.annotations.Reference;
import org.apache.felix.scr.annotations.Service;
import org.apache.lucene.index.Term;
import org.apache.lucene.queryParser.ParseException;
import org.apache.lucene.queryParser.QueryParser;
import org.apache.lucene.search.BooleanClause;
import org.apache.lucene.search.BooleanClause.Occur;
import org.apache.lucene.search.BooleanQuery;
import org.apache.lucene.util.Version;
import org.apache.sling.api.SlingHttpServletRequest;
import org.apache.sling.commons.osgi.OsgiUtil;
import org.apache.solr.client.solrj.SolrQuery;
import org.apache.solr.client.solrj.SolrQuery.ORDER;
import org.apache.solr.client.solrj.SolrServer;
import org.apache.solr.client.solrj.SolrServerException;
import org.apache.solr.client.solrj.response.QueryResponse;
import org.apache.solr.client.solrj.util.ClientUtils;
import org.apache.solr.common.SolrDocumentList;
import org.apache.solr.common.params.CommonParams;
import org.apache.solr.schema.TextField;
import org.sakaiproject.nakamura.api.lite.Session;
import org.sakaiproject.nakamura.api.lite.StorageClientException;
import org.sakaiproject.nakamura.api.lite.StorageClientUtils;
import org.sakaiproject.nakamura.api.lite.accesscontrol.AccessDeniedException;
import org.sakaiproject.nakamura.api.lite.authorizable.Authorizable;
import org.sakaiproject.nakamura.api.lite.authorizable.AuthorizableManager;
import org.sakaiproject.nakamura.api.lite.authorizable.Group;
import org.sakaiproject.nakamura.api.lite.authorizable.User;
import org.sakaiproject.nakamura.api.lite.content.Content;
import org.sakaiproject.nakamura.api.lite.content.ContentManager;
import org.sakaiproject.nakamura.api.search.solr.Query;
import org.sakaiproject.nakamura.api.search.solr.Query.Type;
import org.sakaiproject.nakamura.api.search.solr.SolrSearchException;
import org.sakaiproject.nakamura.api.search.solr.SolrSearchResultSet;
import org.sakaiproject.nakamura.api.search.solr.SolrSearchServiceFactory;
import org.sakaiproject.nakamura.api.search.solr.SolrSearchUtil;
import org.sakaiproject.nakamura.api.solr.SolrServerService;
import org.slf4j.Logger;
import org.slf4j.LoggerFactory;

import java.io.UnsupportedEncodingException;
import java.net.URLDecoder;
import java.util.Collection;
import java.util.Iterator;
import java.util.List;
import java.util.Map;
import java.util.Map.Entry;
import java.util.Set;

@Component(immediate = true, metatype = true)
@Service
public class SolrSearchServiceFactoryImpl implements SolrSearchServiceFactory {

  private static final Logger LOGGER = LoggerFactory
      .getLogger(SolrSearchServiceFactoryImpl.class);
  @Reference
  private SolrServerService solrSearchService;

  @Property(name = "defaultMaxResults", intValue = 100)
  private int defaultMaxResults = 100; // set to 100 to allow testing

  @Activate
  protected void activate(Map<?, ?> props) {
    defaultMaxResults = OsgiUtil.toInteger(props.get("defaultMaxResults"),
        defaultMaxResults);
  }
  
  private static final Map<String,String> sortNameMap = ImmutableMap.of(
      "created","_created","createdBy","_createdBy","lastModified","_lastModified","lastModifiedBy","_lastModifiedBy");
  public SolrSearchResultSet getSearchResultSet(SlingHttpServletRequest request,
      Query query, boolean asAnon) throws SolrSearchException {
    try {
      SolrSearchResultSet rs = null;
      if (query.getType() == Type.SOLR) {
        rs = processSolrQuery(request, query, asAnon);
      } else if (query.getType() == Type.SPARSE) {
        rs = processSparseQuery(request, query, asAnon);
      }
      return rs;
    } catch (SolrServerException e) {
      LOGGER.warn(e.getMessage(), e);
      throw new SolrSearchException(500, e.getMessage());
    } catch (ParseException e) {
      LOGGER.warn(e.getMessage(), e);
      throw new SolrSearchException(500, e.getMessage());
    } catch (StorageClientException e) {
      LOGGER.warn(e.getMessage(), e);
      throw new SolrSearchException(500, e.getMessage());
    } catch (AccessDeniedException e) {
      LOGGER.warn(e.getMessage(), e);
      throw new SolrSearchException(403, e.getMessage());
    }
  }

  public SolrSearchResultSet getSearchResultSet(SlingHttpServletRequest request,
      Query query) throws SolrSearchException {
    return getSearchResultSet(request, query, false);
  }

  /**
   * Process a query string to search using Solr.
   *
   * @param request
   * @param query
   * @param asAnon
   * @param rs
   * @return
   * @throws SolrSearchException
   */
  private SolrSearchResultSet processSolrQuery(SlingHttpServletRequest request,
      Query query, boolean asAnon) throws StorageClientException, AccessDeniedException, SolrServerException {
    String queryString = query.getQueryString();
    // apply readers restrictions.
    if (asAnon) {
      queryString = "(" + queryString + ")  AND readers:" + User.ANON_USER;
    } else {
      Session session = StorageClientUtils.adaptToSession(request.getResourceResolver().adaptTo(javax.jcr.Session.class));
      if (!User.ADMIN_USER.equals(session.getUserId())) {
        AuthorizableManager am = session.getAuthorizableManager();
        Authorizable user = am.findAuthorizable(session.getUserId());
        Set<String> readers = Sets.newHashSet();
        for (Iterator<Group> gi = user.memberOf(am); gi.hasNext();) {
          readers.add(ClientUtils.escapeQueryChars(gi.next().getId()));
        }
        readers.add(session.getUserId());
        queryString = "(" + queryString + ") AND readers:(" + StringUtils.join(readers," OR ") + ")";
      }
    }

    SolrQuery solrQuery = buildQuery(request, queryString, query.getOptions());

    SolrServer solrServer = solrSearchService.getServer();
    try {
      LOGGER.info("Performing Query {} ", URLDecoder.decode(solrQuery.toString(),"UTF-8"));
    } catch (UnsupportedEncodingException e) {
    }
    QueryResponse response = solrServer.query(solrQuery);
    SolrSearchResultSetImpl rs = new SolrSearchResultSetImpl(response);
    LOGGER.info("Got {} hits in {} ms", rs.getSize(), response.getElapsedTime());
    return rs;
  }

  /**
   * Process properties to query sparse content directly.
   *
   * @param request
   * @param query
   * @param asAnon
   * @return
   * @throws StorageClientException
   * @throws AccessDeniedException
   */
  private SolrSearchResultSet processSparseQuery(SlingHttpServletRequest request,
      Query query, boolean asAnon) throws StorageClientException, AccessDeniedException,
      ParseException {
    // use solr parsing to get the terms from the query string
    QueryParser parser = new QueryParser(Version.LUCENE_40, "id",
        new TextField().getQueryAnalyzer());
    org.apache.lucene.search.Query luceneQuery = parser.parse(query.getQueryString());

    Map<String, Object> props = Maps.newHashMap();
    if (luceneQuery instanceof BooleanQuery) {
      BooleanQuery boolLucQuery = (BooleanQuery) luceneQuery;

      int orCount = 0;
      List<BooleanClause> clauses = boolLucQuery.clauses();
      for (BooleanClause clause : clauses) {
        org.apache.lucene.search.Query clauseQuery = clause.getQuery();
        Map<String, Object> subOrs = Maps.newHashMap();
        // we support 1 level of nesting for OR clauses
        if (clauseQuery instanceof BooleanQuery) {
          for (BooleanClause subclause : ((BooleanQuery) clauseQuery).clauses()) {
            org.apache.lucene.search.Query subclauseQuery = subclause.getQuery();
            extractTerms(subclause, subclauseQuery, props, subOrs);
          }
          props.put("orset" + orCount, subOrs);
          orCount++;
        } else {
          extractTerms(clause, clauseQuery, props, subOrs);
          if (!subOrs.isEmpty()) {
            props.put("orset" + orCount, subOrs);
            orCount++;
          }
        }
      }
    } else {
      extractTerms(null, luceneQuery, props, null);
    }

    // add the options to the parameters but prepend _ to avoid collision
    for (Entry<String, String> option : query.getOptions().entrySet()) {
      props.put("_" + option.getKey(), option.getValue());
    }

    Session session = StorageClientUtils.adaptToSession(request.getResourceResolver()
        .adaptTo(javax.jcr.Session.class));
    ContentManager cm = session.getContentManager();
    Iterable<Content> items = cm.find(props);
    SolrSearchResultSet rs = new SparseSearchResultSet(items, defaultMaxResults);
    return rs;
  }

  /**
   * @param clause
   * @param clauseQuery
   * @param ands
   * @param ors
   */
  private void extractTerms(BooleanClause clause,
      org.apache.lucene.search.Query clauseQuery, Map<String, Object> ands,
      Map<String, Object> ors) {
    Set<Term> terms = Sets.newHashSet();
    clauseQuery.extractTerms(terms);

    for (Term term : terms) {
      if (clause != null && clause.getOccur() == Occur.SHOULD) {
        accumulateValue(ors, term.field(), term.text());
      } else {
        accumulateValue(ands, term.field(), term.text());
      }
    }
  }

  private void accumulateValue(Map<String, Object> map, String key, Object val) {
    Object o = map.get(key);
    if (o != null) {
      if (o instanceof Collection) {
        ((Collection) o).add(val);
      } else {
        List<Object> os = Lists.newArrayList(o, val);
        map.put(key, os);
      }
    } else {
      map.put(key, val);
    }
  }
  /**
   * @param request
   * @param query
   * @param queryString
   * @return
   */
  private SolrQuery buildQuery(SlingHttpServletRequest request, String queryString,
      Map<String, String> options) {
    // build the query
    SolrQuery solrQuery = new SolrQuery(queryString);
    long[] ranges = SolrSearchUtil.getOffsetAndSize(request, options);
    solrQuery.setStart((int) ranges[0]);
    solrQuery.setRows((int) ranges[1]);

    // add in some options
    if (options != null) {
      for (Entry<String, String> option : options.entrySet()) {
        String key = option.getKey();
        String val = option.getValue();
        if (CommonParams.SORT.equals(key)) {
          parseSort(solrQuery, val);
        } else {
          solrQuery.set(key, val);
        }
      }
    }
    return solrQuery;
  }

  /**
   * @param options
   * @param solrQuery
   * @param val
   */
  private void parseSort(SolrQuery solrQuery, String val) {
    String[] sort = StringUtils.split(val);
    // we don't support score sorting at all yet
    if ("score".equals(sort[0])) {
    	return;
    }
    switch (sort.length) {
      case 1:
      solrQuery.setSortField(sort[0], ORDER.asc);
      break;
    case 2:
      String sortOrder = sort[1].toLowerCase();
      ORDER o = ORDER.asc;
      try {
        o = ORDER.valueOf(sortOrder);
      } catch ( IllegalArgumentException a) {
        if ( sortOrder.startsWith("d") ) {
          o = ORDER.desc;
        } else {
          o = ORDER.asc;
        }
      }
<<<<<<< HEAD
      // solr is now using the field names with underscores
      // so we must add the underscores to match certain properties
      String sortOn = sort[0];
      if (sortNameMap.containsKey(sortOn)) {
        sortOn = sortNameMap.get(sortOn);
      }
      solrQuery.setSortField(sortOn, o);
=======
      solrQuery.setSortField(sort[0], o);
>>>>>>> 434b8d1d
      break;
    default:
      LOGGER.warn("Expected the sort option to be 1 or 2 terms. Found: {}", val);
    }
  }
}<|MERGE_RESOLUTION|>--- conflicted
+++ resolved
@@ -1,6 +1,5 @@
 package org.sakaiproject.nakamura.search.solr;
 
-import com.google.common.collect.ImmutableMap;
 import com.google.common.collect.Lists;
 import com.google.common.collect.Maps;
 import com.google.common.collect.Sets;
@@ -26,7 +25,6 @@
 import org.apache.solr.client.solrj.SolrServerException;
 import org.apache.solr.client.solrj.response.QueryResponse;
 import org.apache.solr.client.solrj.util.ClientUtils;
-import org.apache.solr.common.SolrDocumentList;
 import org.apache.solr.common.params.CommonParams;
 import org.apache.solr.schema.TextField;
 import org.sakaiproject.nakamura.api.lite.Session;
@@ -75,9 +73,7 @@
     defaultMaxResults = OsgiUtil.toInteger(props.get("defaultMaxResults"),
         defaultMaxResults);
   }
-  
-  private static final Map<String,String> sortNameMap = ImmutableMap.of(
-      "created","_created","createdBy","_createdBy","lastModified","_lastModified","lastModifiedBy","_lastModifiedBy");
+
   public SolrSearchResultSet getSearchResultSet(SlingHttpServletRequest request,
       Query query, boolean asAnon) throws SolrSearchException {
     try {
@@ -301,17 +297,7 @@
           o = ORDER.asc;
         }
       }
-<<<<<<< HEAD
-      // solr is now using the field names with underscores
-      // so we must add the underscores to match certain properties
-      String sortOn = sort[0];
-      if (sortNameMap.containsKey(sortOn)) {
-        sortOn = sortNameMap.get(sortOn);
-      }
-      solrQuery.setSortField(sortOn, o);
-=======
       solrQuery.setSortField(sort[0], o);
->>>>>>> 434b8d1d
       break;
     default:
       LOGGER.warn("Expected the sort option to be 1 or 2 terms. Found: {}", val);
