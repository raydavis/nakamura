/**
 * Licensed to the Sakai Foundation (SF) under one
 * or more contributor license agreements. See the NOTICE file
 * distributed with this work for additional information
 * regarding copyright ownership. The SF licenses this file
 * to you under the Apache License, Version 2.0 (the
 * "License"); you may not use this file except in compliance
 * with the License. You may obtain a copy of the License at
 *
 *     http://www.apache.org/licenses/LICENSE-2.0
 *
 * Unless required by applicable law or agreed to in writing,
 * software distributed under the License is distributed on an
 * "AS IS" BASIS, WITHOUT WARRANTIES OR CONDITIONS OF ANY
 * KIND, either express or implied. See the License for the
 * specific language governing permissions and limitations under the License.
 */
package org.sakaiproject.nakamura.search.solr;

import com.google.common.collect.Maps;
import com.google.common.collect.Sets;

import org.apache.commons.collections.CollectionUtils;
import org.apache.commons.lang.StringUtils;
import org.apache.felix.scr.annotations.Activate;
import org.apache.felix.scr.annotations.Component;
import org.apache.felix.scr.annotations.Property;
import org.apache.felix.scr.annotations.Reference;
import org.apache.felix.scr.annotations.Service;
import org.apache.sling.api.SlingHttpServletRequest;
import org.apache.sling.commons.osgi.PropertiesUtil;
import org.apache.solr.client.solrj.SolrQuery;
import org.apache.solr.client.solrj.SolrQuery.ORDER;
import org.apache.solr.client.solrj.SolrRequest.METHOD;
import org.apache.solr.client.solrj.SolrServer;
import org.apache.solr.client.solrj.SolrServerException;
import org.apache.solr.client.solrj.response.QueryResponse;
import org.apache.solr.common.params.CommonParams;
import org.apache.solr.common.params.GroupParams;
import org.perf4j.aop.Profiled;
import org.sakaiproject.nakamura.api.lite.Session;
import org.sakaiproject.nakamura.api.lite.StorageClientException;
import org.sakaiproject.nakamura.api.lite.StorageClientUtils;
import org.sakaiproject.nakamura.api.lite.accesscontrol.AccessDeniedException;
import org.sakaiproject.nakamura.api.lite.authorizable.Authorizable;
import org.sakaiproject.nakamura.api.lite.authorizable.AuthorizableManager;
import org.sakaiproject.nakamura.api.lite.authorizable.Group;
import org.sakaiproject.nakamura.api.lite.authorizable.User;
import org.sakaiproject.nakamura.api.search.DeletedPathsService;
import org.sakaiproject.nakamura.api.search.solr.Query;
import org.sakaiproject.nakamura.api.search.solr.ResultSetFactory;
import org.sakaiproject.nakamura.api.search.solr.SolrSearchException;
import org.sakaiproject.nakamura.api.search.solr.SolrSearchParameters;
import org.sakaiproject.nakamura.api.search.solr.SolrSearchResultSet;
import org.sakaiproject.nakamura.api.search.solr.SolrSearchUtil;
import org.sakaiproject.nakamura.api.solr.SolrServerService;
import org.sakaiproject.nakamura.util.telemetry.TelemetryCounter;
import org.slf4j.Logger;
import org.slf4j.LoggerFactory;

import java.io.UnsupportedEncodingException;
import java.net.URLDecoder;
import java.util.Iterator;
import java.util.List;
import java.util.Map;
import java.util.Map.Entry;
import java.util.Set;

import static org.sakaiproject.nakamura.api.search.solr.SolrSearchConstants.DEFAULT_PAGED_ITEMS;
import static org.sakaiproject.nakamura.api.search.solr.SolrSearchConstants.PARAMS_ITEMS_PER_PAGE;
import static org.sakaiproject.nakamura.api.search.solr.SolrSearchConstants.PARAMS_PAGE;

/**
 *
 */
@Component(metatype = true)
@Service
@Property(name = "type", value = Query.SOLR)

public class SolrResultSetFactory implements ResultSetFactory {
  @Property(longValue = 100L)
  private static final String VERY_SLOW_QUERY_TIME = "verySlowQueryTime";
  @Property(longValue = 10L)
  private static final String SLOW_QUERY_TIME = "slowQueryTime";
  @Property(intValue = 100)
  private static final String DEFAULT_MAX_RESULTS = "defaultMaxResults";
  @Property(value = "POST")
  private static final String HTTP_METHOD = "httpMethod";

  /** only used to mark the logger */
  private final class SlowQueryLogger { }

  private static final Logger LOGGER = LoggerFactory.getLogger(SolrResultSetFactory.class);
  private static final Logger SLOW_QUERY_LOGGER = LoggerFactory.getLogger(SlowQueryLogger.class);

  @Reference
  private SolrServerService solrSearchService;

  @Reference
  private DeletedPathsService deletedPathsService;

  private int defaultMaxResults = 100; // set to 100 to allow testing
  private long slowQueryThreshold;
  private long verySlowQueryThreshold;
  private METHOD queryMethod;

  @Activate
  protected void activate(Map<?, ?> props) {
    defaultMaxResults = PropertiesUtil.toInteger(props.get(DEFAULT_MAX_RESULTS),
        defaultMaxResults);
    slowQueryThreshold = PropertiesUtil.toLong(props.get(SLOW_QUERY_TIME), 10L);
    verySlowQueryThreshold = PropertiesUtil.toLong(props.get(VERY_SLOW_QUERY_TIME), 100L);
    queryMethod = METHOD.valueOf(PropertiesUtil.toString(props.get(HTTP_METHOD), "POST"));
  }

  /**
   * @deprecated
   * @param request
   * @param query
   * @param asAnon
   * @return
   * @throws SolrSearchException
   */
  public SolrSearchResultSet processQuery(SlingHttpServletRequest request, Query query, boolean asAnon)
     throws SolrSearchException {
    try {
      final Session session = StorageClientUtils.adaptToSession(request.getResourceResolver().adaptTo(javax.jcr.Session.class));
      final AuthorizableManager authzMgr = session.getAuthorizableManager();
      final Authorizable authorizable = authzMgr.findAuthorizable(asAnon ? User.ANON_USER : request.getRemoteUser());
      final SolrSearchParameters params = SolrSearchUtil.getParametersFromRequest(request);

      return processQuery(session, authorizable, query, params);
    } catch (AccessDeniedException e) {
      LOGGER.error("Access denied for {}", request.getRemoteUser());
      throw new SolrSearchException(403, "access denied");
    } catch (StorageClientException e) {
      LOGGER.error("Error processing query", e);
      throw new SolrSearchException(500, "internal error");
    }
  }

  /**
   * Process a query string to search using Solr.
   *
   * @param session
   * @param authorizable
   * @param query
   * @param params
   * @return
   * @throws SolrSearchException
   */
  @SuppressWarnings("rawtypes")
  public SolrSearchResultSet processQuery(Session session, Authorizable authorizable, Query query,
     SolrSearchParameters params) throws SolrSearchException {
    final boolean asAnon = (authorizable == null || User.ANON_USER.equals(authorizable.getId()));
    final String userId = (authorizable != null) ? authorizable.getId() : User.ANON_USER;

    try {
      // Add reader restrictions to solr fq (filter query) parameter,
      // to prevent "reader restrictions" from affecting the solr score
      // of a document.
      Map<String, Object> originalQueryOptions = query.getOptions();
      Map<String, Object> queryOptions = Maps.newHashMap();
      Object filterQuery = null;

      if (originalQueryOptions != null) {
        // copy from originalQueryOptions in case its backed by a ImmutableMap,
        // which prevents saving of filter query changes.
        queryOptions.putAll(originalQueryOptions);
        if (queryOptions.get(CommonParams.FQ) != null) {
          filterQuery = queryOptions.get(CommonParams.FQ);
        }
      }

      Set<String> filterQueries = Sets.newHashSet();
      // add any existing filter queries to the set
      if (filterQuery != null) {
        if (filterQuery instanceof Object[]) {
          CollectionUtils.addAll(filterQueries, (Object[]) filterQuery);
        } else if (filterQuery instanceof Iterable) {
          CollectionUtils.addAll(filterQueries, ((Iterable) filterQuery).iterator());
        } else {
          filterQueries.add(String.valueOf(filterQuery));
        }
      }

<<<<<<< HEAD
      // apply readers restrictions.
      if (asAnon) {
        queryOptions.put("readers", User.ANON_USER);
      } else {
        if (!User.ADMIN_USER.equals(userId)) {
          AuthorizableManager am = session.getAuthorizableManager();
          Set<String> readers = Sets.newHashSet();
          for (Iterator<Group> gi = authorizable.memberOf(am); gi.hasNext();) {
            readers.add(gi.next().getId());
          }
          readers.add(userId);
          queryOptions.put("readers", StringUtils.join(readers,","));
        }
      }
=======
      applyReadersRestrictions(request, asAnon, queryOptions);
>>>>>>> d7962e70

      // filter out 'excluded' items. these are indexed because we do need to search for
      // some things on the server that the UI doesn't want (e.g. collection groups)
      filterQueries.add("-exclude:true");

      // filter out deleted items
      List<String> deletedPaths = deletedPathsService.getEscapedDeletedPaths(Query.SOLR);
      if (!deletedPaths.isEmpty()) {
        // these are escaped as they are collected
        filterQueries.add("-path:(" + StringUtils.join(deletedPaths, " OR ") + ")");
      }
      // save filterQuery changes
      queryOptions.put(CommonParams.FQ, filterQueries);

      // Ensure proper totals from grouped / collapsed queries.
      if ("true".equals(queryOptions.get(GroupParams.GROUP)) &&
          (queryOptions.get(GroupParams.GROUP_TOTAL_COUNT) == null)) {
        queryOptions.put(GroupParams.GROUP_TOTAL_COUNT, "true");
      }

      SolrQuery solrQuery = buildQuery(query.getQueryString(), queryOptions, params);

      SolrServer solrServer = solrSearchService.getServer();
      if ( LOGGER.isDebugEnabled()) {
        try {
          LOGGER.debug("Performing Query {} ", URLDecoder.decode(solrQuery.toString(),"UTF-8"));
        } catch (UnsupportedEncodingException e) {
        }
      }
      long tquery = System.currentTimeMillis();
      QueryResponse response = doSolrQuery(request, solrServer, solrQuery);
      tquery = System.currentTimeMillis() - tquery;
      TelemetryCounter.incrementValue("search","SEARCH_PERFORMED",params.getPath());
      try {
        if ( tquery > verySlowQueryThreshold ) {
<<<<<<< HEAD
          SLOW_QUERY_LOGGER.error("Very slow solr query {} ms {} ",tquery, URLDecoder.decode(solrQuery.toString(),"UTF-8"));
          TelemetryCounter.incrementValue("search","VERYSLOW",params.getPath());
        } else if ( tquery > slowQueryThreshold ) {
          SLOW_QUERY_LOGGER.warn("Slow solr query {} ms {} ",tquery, URLDecoder.decode(solrQuery.toString(),"UTF-8"));
          TelemetryCounter.incrementValue("search", "SLOW", params.getPath());
=======
          logVerySlow(request, solrQuery, tquery);
        } else if ( tquery > slowQueryThreshold ) {
          logSlow(request, solrQuery, tquery);
>>>>>>> d7962e70
        }
      } catch (UnsupportedEncodingException e) {
      }
      SolrSearchResultSetImpl rs = new SolrSearchResultSetImpl(response);
      if ( LOGGER.isDebugEnabled()) {
        LOGGER.debug("Got {} hits in {} ms", rs.getSize(), response.getElapsedTime());
      }
      return rs;
    } catch (StorageClientException e) {
      throw new SolrSearchException(500, e.getMessage());
    } catch (SolrServerException e) {
        throw new SolrSearchException(500, e.getMessage());
    }
  }

  protected void applyReadersRestrictions(SlingHttpServletRequest request, boolean asAnon,
                                          Map<String, Object> queryOptions) throws StorageClientException, AccessDeniedException {
    if (asAnon) {
      queryOptions.put("readers", User.ANON_USER);
    } else {
      Session session = StorageClientUtils.adaptToSession(request.getResourceResolver().adaptTo(javax.jcr.Session.class));
      if (!User.ADMIN_USER.equals(session.getUserId())) {
        AuthorizableManager am = session.getAuthorizableManager();
        Authorizable user = am.findAuthorizable(session.getUserId());
        Set<String> readers = Sets.newHashSet();
        for (Iterator<Group> gi = user.memberOf(am); gi.hasNext(); ) {
          readers.add(gi.next().getId());
        }
        readers.add(session.getUserId());
        queryOptions.put("readers", StringUtils.join(readers, ","));
      }
    }
  }

  @Profiled(tag="search:ResultSet:performed:{$0.resource.path}", el=true)
  private QueryResponse doSolrQuery(SlingHttpServletRequest request, SolrServer solrServer,
      SolrQuery solrQuery) throws SolrServerException {
    return solrServer.query(solrQuery, queryMethod);
  }
  
  @Profiled(tag="search:ResultSet:slow:{$0.resource.path}", el=true)
  private void logSlow(SlingHttpServletRequest request, SolrQuery solrQuery, long time)
      throws UnsupportedEncodingException {
    SLOW_QUERY_LOGGER.error("Slow solr query {} ms {} ", time,
        URLDecoder.decode(solrQuery.toString(),"UTF-8"));
    TelemetryCounter.incrementValue("search","SLOW",request.getResource().getPath());
  }
  
  @Profiled(tag="search:ResultSet:veryslow:{$0.resource.path}", el=true)
  private void logVerySlow(SlingHttpServletRequest request, SolrQuery solrQuery, long time)
      throws UnsupportedEncodingException {
    SLOW_QUERY_LOGGER.error("Very slow solr query {} ms {} ", time,
        URLDecoder.decode(solrQuery.toString(),"UTF-8"));
    TelemetryCounter.incrementValue("search","VERYSLOW",request.getResource().getPath());
  }
  
  /**
   * @param queryString
   * @param options
   * @param params
   * @return
   */
  @SuppressWarnings("unchecked")
  private SolrQuery buildQuery(String queryString, Map<String, Object> options, SolrSearchParameters params) {
    // build the query
    final SolrQuery solrQuery = new SolrQuery(queryString);
    final long page = params.getPage();
    final long recordsPerPage = params.getRecordsPerPage();
    final long offset = page * recordsPerPage;

    solrQuery.setStart((int) offset);
    solrQuery.setRows(Math.min(defaultMaxResults, (int) recordsPerPage));

    // add in some options
    if (options != null) {
      for (Entry<String, Object> option : options.entrySet()) {
        String key = option.getKey();
        Object val = option.getValue();
        if (CommonParams.SORT.equals(key)) {
          parseSort(solrQuery, String.valueOf(val));
        } else if (val instanceof Object[]) {
          for (Object v : (Object[]) val) {
            solrQuery.add(key, String.valueOf(v));
          }
        } else if (val instanceof Iterable) {
          for (Object v : (Iterable<Object>) val) {
            solrQuery.add(key, String.valueOf(v));
          }
        } else {
          solrQuery.add(key, String.valueOf(val));
        }
      }
    }
    return solrQuery;
  }

  /**
   * @param solrQuery
   * @param val
   */
  private void parseSort(SolrQuery solrQuery, String val) {
    /* disable KERN-1855 for now; needs more discussion. */
    // final String[] sortFields = solrQuery.getSortFields();
    // we were using setSortField, now using addSortField; verify state
    // if (sortFields != null && sortFields.length > 0) {
    // throw new IllegalStateException("Expected zero sort fields, found: " + sortFields);
    // }
    // final String[] criteria = val.split(",");
    // for (final String criterion : criteria) {
    // final String[] sort = StringUtils.split(criterion);
    final String[] sort = StringUtils.split(val);

    // use the *_sort fields to have predictable sorting.
    // many of the fields in the index have a lot of processing which
    // causes sorting to yield unpredictable results.
    String sortOn = ("score".equals(sort[0])) ? sort[0] : sort[0] + "_sort";
    switch (sort.length) {
    case 1:
      // solrQuery.addSortField(sort[0], ORDER.asc);
      solrQuery.setSortField(sortOn, ORDER.asc);
      break;
    case 2:
      String sortOrder = sort[1].toLowerCase();
      ORDER o = ORDER.asc;
      try {
        o = ORDER.valueOf(sortOrder);
      } catch (IllegalArgumentException a) {
        if (sortOrder.startsWith("d")) {
          o = ORDER.desc;
        } else {
          o = ORDER.asc;
        }
      }
      // solrQuery.addSortField(sort[0], o);
      solrQuery.setSortField(sortOn, o);
      break;
    default:
      LOGGER.warn("Expected the sort option to be 1 or 2 terms. Found: {}", val);
    }
    // }
  }
}<|MERGE_RESOLUTION|>--- conflicted
+++ resolved
@@ -184,24 +184,7 @@
         }
       }
 
-<<<<<<< HEAD
-      // apply readers restrictions.
-      if (asAnon) {
-        queryOptions.put("readers", User.ANON_USER);
-      } else {
-        if (!User.ADMIN_USER.equals(userId)) {
-          AuthorizableManager am = session.getAuthorizableManager();
-          Set<String> readers = Sets.newHashSet();
-          for (Iterator<Group> gi = authorizable.memberOf(am); gi.hasNext();) {
-            readers.add(gi.next().getId());
-          }
-          readers.add(userId);
-          queryOptions.put("readers", StringUtils.join(readers,","));
-        }
-      }
-=======
-      applyReadersRestrictions(request, asAnon, queryOptions);
->>>>>>> d7962e70
+      applyReadersRestrictions(authorizable, asAnon, queryOptions);
 
       // filter out 'excluded' items. these are indexed because we do need to search for
       // some things on the server that the UI doesn't want (e.g. collection groups)
@@ -237,17 +220,9 @@
       TelemetryCounter.incrementValue("search","SEARCH_PERFORMED",params.getPath());
       try {
         if ( tquery > verySlowQueryThreshold ) {
-<<<<<<< HEAD
-          SLOW_QUERY_LOGGER.error("Very slow solr query {} ms {} ",tquery, URLDecoder.decode(solrQuery.toString(),"UTF-8"));
-          TelemetryCounter.incrementValue("search","VERYSLOW",params.getPath());
+          logVerySlow(params.getPath(), solrQuery, tquery);
         } else if ( tquery > slowQueryThreshold ) {
-          SLOW_QUERY_LOGGER.warn("Slow solr query {} ms {} ",tquery, URLDecoder.decode(solrQuery.toString(),"UTF-8"));
-          TelemetryCounter.incrementValue("search", "SLOW", params.getPath());
-=======
-          logVerySlow(request, solrQuery, tquery);
-        } else if ( tquery > slowQueryThreshold ) {
-          logSlow(request, solrQuery, tquery);
->>>>>>> d7962e70
+          logSlow(params.getPath(), solrQuery, tquery);
         }
       } catch (UnsupportedEncodingException e) {
       }
@@ -265,19 +240,18 @@
 
   protected void applyReadersRestrictions(SlingHttpServletRequest request, boolean asAnon,
                                           Map<String, Object> queryOptions) throws StorageClientException, AccessDeniedException {
+    // apply readers restrictions.
     if (asAnon) {
       queryOptions.put("readers", User.ANON_USER);
     } else {
-      Session session = StorageClientUtils.adaptToSession(request.getResourceResolver().adaptTo(javax.jcr.Session.class));
-      if (!User.ADMIN_USER.equals(session.getUserId())) {
+      if (!User.ADMIN_USER.equals(userId)) {
         AuthorizableManager am = session.getAuthorizableManager();
-        Authorizable user = am.findAuthorizable(session.getUserId());
         Set<String> readers = Sets.newHashSet();
-        for (Iterator<Group> gi = user.memberOf(am); gi.hasNext(); ) {
+        for (Iterator<Group> gi = authorizable.memberOf(am); gi.hasNext();) {
           readers.add(gi.next().getId());
         }
-        readers.add(session.getUserId());
-        queryOptions.put("readers", StringUtils.join(readers, ","));
+        readers.add(userId);
+        queryOptions.put("readers", StringUtils.join(readers,","));
       }
     }
   }
@@ -289,19 +263,19 @@
   }
   
   @Profiled(tag="search:ResultSet:slow:{$0.resource.path}", el=true)
-  private void logSlow(SlingHttpServletRequest request, SolrQuery solrQuery, long time)
+  private void logSlow(String path, SolrQuery solrQuery, long time)
       throws UnsupportedEncodingException {
     SLOW_QUERY_LOGGER.error("Slow solr query {} ms {} ", time,
         URLDecoder.decode(solrQuery.toString(),"UTF-8"));
-    TelemetryCounter.incrementValue("search","SLOW",request.getResource().getPath());
+    TelemetryCounter.incrementValue("search","SLOW",path);
   }
   
   @Profiled(tag="search:ResultSet:veryslow:{$0.resource.path}", el=true)
-  private void logVerySlow(SlingHttpServletRequest request, SolrQuery solrQuery, long time)
+  private void logVerySlow(String path, SolrQuery solrQuery, long time)
       throws UnsupportedEncodingException {
     SLOW_QUERY_LOGGER.error("Very slow solr query {} ms {} ", time,
         URLDecoder.decode(solrQuery.toString(),"UTF-8"));
-    TelemetryCounter.incrementValue("search","VERYSLOW",request.getResource().getPath());
+    TelemetryCounter.incrementValue("search","VERYSLOW",path);
   }
   
   /**
