/*
 * Licensed to the Sakai Foundation (SF) under one
 * or more contributor license agreements. See the NOTICE file
 * distributed with this work for additional information
 * regarding copyright ownership. The SF licenses this file
 * to you under the Apache License, Version 2.0 (the
 * "License"); you may not use this file except in compliance
 * with the License. You may obtain a copy of the License at
 *
 *     http://www.apache.org/licenses/LICENSE-2.0
 *
 * Unless required by applicable law or agreed to in writing,
 * software distributed under the License is distributed on an
 * "AS IS" BASIS, WITHOUT WARRANTIES OR CONDITIONS OF ANY
 * KIND, either express or implied. See the License for the
 * specific language governing permissions and limitations under the License.
 */
package org.sakaiproject.nakamura.activemq;

import org.apache.activemq.broker.BrokerService;
import org.apache.activemq.network.NetworkConnector;
import org.osgi.framework.BundleActivator;
import org.osgi.framework.BundleContext;
import org.slf4j.Logger;
import org.slf4j.LoggerFactory;

public class Activator implements BundleActivator {
  private static final Logger LOG = LoggerFactory.getLogger(Activator.class);

  private BrokerService broker;

  public void start(BundleContext bundleContext) throws Exception {
<<<<<<< HEAD
    String brokerUrl = System.getProperty("activemq.broker.url");
=======
    
    String brokerUrl = bundleContext.getProperty("activemq.broker.url");
>>>>>>> aae1bb22
    if (brokerUrl == null) {
      String brokerProtocol = bundleContext.getProperty("activemq.broker.protocol");
      String brokerHost = bundleContext.getProperty("activemq.broker.host");
      String brokerPort = bundleContext.getProperty("activemq.broker.port");
      if ( brokerProtocol == null ) {
        brokerProtocol = "tcp";
      }
      if ( brokerHost == null ) {
        brokerHost = "localhost";
      }
      if ( brokerPort == null ) {
        brokerPort = "61616";
      }
      brokerUrl = brokerProtocol + "://" + brokerHost + ":" + brokerPort;
    }

    broker = new BrokerService();

    // generate a full path
    String slingHome = bundleContext.getProperty("sling.home");
    String dataPath = slingHome + "/activemq-data";
    LOG.info("Setting Data Path to  [{}] [{}] ", new Object[] { slingHome, dataPath });
    broker.setDataDirectory(dataPath);

    String federatedBrokerUrl = bundleContext.getProperty("activemq.federated.broker.url");
    
    if ( federatedBrokerUrl != null ) {
      NetworkConnector connector = broker.addNetworkConnector(federatedBrokerUrl); 
      connector.setDuplex(true);
    }

    // configure the broker
    LOG.info("Adding ActiveMQ connector [" + brokerUrl + "]");
    broker.addConnector(brokerUrl);
    

    broker.start();
  }

  public void stop(BundleContext arg0) throws Exception {
    if (broker != null && broker.isStarted()) {
      broker.stop();
    }
  }
}<|MERGE_RESOLUTION|>--- conflicted
+++ resolved
@@ -30,12 +30,8 @@
   private BrokerService broker;
 
   public void start(BundleContext bundleContext) throws Exception {
-<<<<<<< HEAD
-    String brokerUrl = System.getProperty("activemq.broker.url");
-=======
     
     String brokerUrl = bundleContext.getProperty("activemq.broker.url");
->>>>>>> aae1bb22
     if (brokerUrl == null) {
       String brokerProtocol = bundleContext.getProperty("activemq.broker.protocol");
       String brokerHost = bundleContext.getProperty("activemq.broker.host");
