/*
 * Licensed to the Sakai Foundation (SF) under one
 * or more contributor license agreements. See the NOTICE file
 * distributed with this work for additional information
 * regarding copyright ownership. The SF licenses this file
 * to you under the Apache License, Version 2.0 (the
 * "License"); you may not use this file except in compliance
 * with the License. You may obtain a copy of the License at
 *
 *     http://www.apache.org/licenses/LICENSE-2.0
 *
 * Unless required by applicable law or agreed to in writing,
 * software distributed under the License is distributed on an
 * "AS IS" BASIS, WITHOUT WARRANTIES OR CONDITIONS OF ANY
 * KIND, either express or implied. See the License for the
 * specific language governing permissions and limitations under the License.
 */

package org.sakaiproject.nakamura.files;

import static org.sakaiproject.nakamura.api.files.FilesConstants.POOLED_CONTENT_FILENAME;
import static org.sakaiproject.nakamura.api.files.FilesConstants.SAKAI_DESCRIPTION;
import static org.sakaiproject.nakamura.api.files.FilesConstants.SAKAI_TAGS;

import com.google.common.collect.ImmutableMap;
import com.google.common.collect.ImmutableSet;

import org.apache.felix.scr.annotations.Activate;
import org.apache.felix.scr.annotations.Component;
import org.apache.felix.scr.annotations.Modified;
import org.apache.felix.scr.annotations.Property;
import org.apache.felix.scr.annotations.Reference;
import org.apache.felix.scr.annotations.Service;
import org.apache.sling.commons.json.JSONArray;
import org.apache.sling.commons.json.JSONException;
import org.apache.sling.commons.json.JSONObject;
import org.apache.sling.commons.osgi.PropertiesUtil;
import org.sakaiproject.nakamura.api.files.FileUploadHandler;
import org.sakaiproject.nakamura.api.lite.Repository;
import org.sakaiproject.nakamura.api.lite.Session;
import org.sakaiproject.nakamura.api.lite.StorageClientException;
import org.sakaiproject.nakamura.api.lite.accesscontrol.AccessDeniedException;
import org.sakaiproject.nakamura.api.lite.content.Content;
import org.sakaiproject.nakamura.api.lite.content.ContentManager;
import org.sakaiproject.nakamura.cp.File;
import org.sakaiproject.nakamura.cp.HasItem;
import org.sakaiproject.nakamura.cp.HasItem.ITEMTYPE;
import org.sakaiproject.nakamura.cp.Item;
import org.sakaiproject.nakamura.cp.Manifest;
import org.sakaiproject.nakamura.cp.ManifestErrorException;
import org.sakaiproject.nakamura.cp.Organization;
import org.sakaiproject.nakamura.cp.Resource;
import org.sakaiproject.nakamura.lom.basic.General;
import org.sakaiproject.nakamura.lom.elements.Keyword;
import org.slf4j.Logger;
import org.slf4j.LoggerFactory;

import java.io.BufferedReader;
import java.io.ByteArrayInputStream;
import java.io.IOException;
import java.io.InputStream;
import java.io.InputStreamReader;
import java.util.ArrayList;
import java.util.HashMap;
import java.util.Iterator;
import java.util.List;
import java.util.Map;
import java.util.Set;
import java.util.zip.ZipEntry;
import java.util.zip.ZipInputStream;

import javax.activation.MimetypesFileTypeMap;

@Component(metatype = true)
@Service
public class IMSCPFileHandler implements FileUploadHandler {
  @Reference
  protected Repository sparseRepository;
  
  private static final Logger LOGGER = LoggerFactory
      .getLogger(IMSCPFileHandler.class);

  private static final String[] DEFAULT_ZIP_TYPES = {"application/zip", "application/x-zip", "application/x-zip-compressed", "application/x-compress", "application/x-compressed" };

  @Property( value = {"application/zip", "application/x-zip-compressed" } )
  private static final String ZIP_TYPES_PROP = "zip-types";

  private Set<String> zipTypes = ImmutableSet.copyOf(DEFAULT_ZIP_TYPES);
  
  private MimetypesFileTypeMap mimeTypesMap = new MimetypesFileTypeMap();

  @Property(boolValue = false)
  private static final String IS_HIERARCHICAL_PROP = "isHierarchical";
  
  private boolean isHierarchical = false;
  
  @Activate
  @Modified
  public void activate(Map<String, Object> properties ) {
      zipTypes = ImmutableSet.copyOf(PropertiesUtil.toStringArray(properties.get(ZIP_TYPES_PROP), DEFAULT_ZIP_TYPES)); 
      isHierarchical = PropertiesUtil.toBoolean(properties.get(IS_HIERARCHICAL_PROP), false);
  }
  
  public void handleFile(Map<String, Object> results, String poolId,
      InputStream fileInputStream, String userId, boolean isNew) throws IOException {
    try {
      Session adminSession = sparseRepository.loginAdministrative();
      ContentManager contentManager = adminSession.getContentManager();
      String type = (String)contentManager.get(poolId).getProperty(Content.MIMETYPE_FIELD);
      if (!zipTypes.contains(type)) {
        LOGGER.debug("PoolID {} has wrong mimetype, {} ignoring ",poolId, type);
        return;
      }
      String name = (String)contentManager.get(poolId).getProperty(POOLED_CONTENT_FILENAME);
      Content content = createCourse(poolId, adminSession, fileInputStream, name, userId);
      if (content == null) {
        LOGGER.debug("PoolID {} is not IMS_CP format, ignore", poolId);
        return;
      }
      LOGGER.debug("Created IMS_CP {} ",content);
      results.put(name, ImmutableMap.of("poolId", (Object)poolId, "item", content.getProperties(), "type", "imscp"));
    } catch (StorageClientException e) {
      LOGGER.warn(e.getMessage(), e);
    } catch (AccessDeniedException e) {
      LOGGER.warn(e.getMessage(), e);
    } catch (JSONException e) {
      LOGGER.warn(e.getMessage(), e);
    } catch (ManifestErrorException e) {
      LOGGER.warn(e.getMessage(), e);
    }
  }
  
  private Content createCourse(String poolId, Session session, InputStream value, String name, String userId) throws IOException, AccessDeniedException,
      StorageClientException, JSONException, ManifestErrorException {
    ContentManager contentManager = session.getContentManager();
    
    final ZipInputStream zin = new ZipInputStream(value);
    ZipEntry entry;
    String baseDir = poolId;
    String filename = "imsmanifest.xml";
    //To record whether there is manifest.xml.
    boolean manifestFlag = false; 
    HashMap<String, String> fileContent = new HashMap<String, String>();
    List<String> filePaths = new ArrayList<String>();
    Manifest manifest = new Manifest();
    while ((entry = zin.getNextEntry()) != null) {
      filePaths.add(entry.getName());
      if (filename.equalsIgnoreCase(entry.getName())) {
        BufferedReader reader = new BufferedReader(new InputStreamReader(getInputStream(zin)));
        StringBuilder builder = new StringBuilder();
        char[] chars = new char[4096];
        int length = 0;
        while (0 < (length = reader.read(chars))) {
          builder.append(chars, 0, length);
        }
        String xmlContent = builder.toString();
        // Abandon the last character, otherwise there will be parse error in toJSONObject method
        xmlContent = xmlContent.substring(0, xmlContent.lastIndexOf('>') + 1);
        manifest = new Manifest(xmlContent);
        manifestFlag = true;
        LOGGER.debug(" Saving Manifest file {} ",baseDir+"/"+filename);
        contentManager.writeBody(baseDir + "/" + filename, new ByteArrayInputStream(builder.toString().getBytes()));
        reader.close();
        continue;
      }
      
      String entryType = mimeTypesMap.getContentType(entry.getName());
      if (entryType != null && entryType.contains("text")) {
        BufferedReader reader = new BufferedReader(new InputStreamReader(getInputStream(zin)));
        StringBuilder builder = new StringBuilder();
        char[] chars = new char[4096];
        int length = 0;
        while (0 < (length = reader.read(chars))) {
          builder.append(chars, 0, length);
        }
        fileContent.put(entry.getName(), builder.toString());
        LOGGER.debug(" Saving Text file {} ",baseDir+"/"+entry.getName());
        contentManager.writeBody(baseDir + "/" + entry.getName(), new ByteArrayInputStream(builder.toString().getBytes()));
        reader.close();
        continue;
      }
      LOGGER.debug(" Saving file {} ",baseDir+"/"+entry.getName());
      contentManager.writeBody(baseDir + "/" + entry.getName(), getInputStream(zin));
    }
    zin.closeEntry();
    zin.close();
    if (!manifestFlag) {
      return null;
    }
    contentManager.writeBody(poolId + "/" + name, contentManager.getInputStream(poolId));
    //Replace relative file path to JCR path
    for (String key : fileContent.keySet()) {
      String htmlContent = fileContent.get(key);
      String prefix = "";
      if (key.lastIndexOf('/') > 0) {
        prefix = key.substring(0, key.lastIndexOf('/') + 1);
      }
      if (filePaths != null && filePaths.size() > 0) {
        for (String s : filePaths) {
          if (s.length() <= prefix.length() || s.indexOf(prefix) < 0) {
            continue;
          }
          s = s.substring(prefix.length());
          htmlContent = htmlContent.replaceAll("\"" + s + "\"", "\"" + "p/" + poolId + "/" + prefix + s + "\"");
        }
      }
      fileContent.put(key, htmlContent);
    }      
    
    Content content = contentManager.get(poolId);
    content.setProperty(Content.MIMETYPE_FIELD, "x-sakai/document");
    content.setProperty("zipname", name);
    
    LOGGER.debug("Creating Sakai DOC from IMS-CP at {} ",poolId);
    String isHier = (String)content.getProperty("isHierarchical");
    
    JSONObject pageSetJSON;
    if (isHier != null && (isHier.equals("1") || isHier.equals("true"))) {
      pageSetJSON = manifestToPageSet(manifest, poolId, fileContent, true);
    } else if (isHier != null) {
      pageSetJSON = manifestToPageSet(manifest, poolId, fileContent, false);
    } else {
      pageSetJSON = manifestToPageSet(manifest, poolId, fileContent, isHierarchical);
    }
    
    Iterator<String> keys = pageSetJSON.keys();
    while (keys.hasNext()) {
      String key = keys.next();
      content.setProperty(key, pageSetJSON.optString(key));
    }

    contentManager.update(content);
    return contentManager.get(poolId);
  }

  /**
   * Get Inputstream from ZipInputStream
   * @param zin
   * @return
   */
  private InputStream getInputStream(final ZipInputStream zin) {
    return new InputStream() {
      public int read() {
        try {
          return zin.read();
        } catch (IOException e) {
          LOGGER.warn(e.getMessage(), e);
          return -1;
        }
      }
    };
  }

  /**
   * Turn manifest structure to Sakai doc structure
   * @param manifest
   * @param poolId
   * @param fileContent
   * @return
   * @throws JSONException
   */
  private JSONObject manifestToPageSet(Manifest manifest, String poolId, 
      HashMap<String, String> fileContent, boolean isHierarchical) throws JSONException {
    JSONObject pages = new JSONObject();
    List<Organization> orgs = manifest.getOrganizations().getOrganizations();
    String description = "";
    
    StringBuffer keywords = new StringBuffer();
    String courseName = "";
    if (manifest.getMetadata() != null) {
      if (manifest.getMetadata().getLom() != null) {
        if (manifest.getMetadata().getLom().getGeneral() != null ) {
          General general = manifest.getMetadata().getLom().getGeneral();
          if (general.getDescription() != null && general.getDescription().size() != 0) {
            description = general.getDescription().get(0).getLangString().getString();
          }
          if (general.getKeyword() != null && general.getKeyword().size() != 0) {
            List<Keyword> keys = manifest.getMetadata().getLom().getGeneral().getKeyword();
              for (int i = 0; i < keys.size(); i++) {
<<<<<<< HEAD
                if ( i > 0)
                  keywords.append(",").append(keys.get(i).getLangString().getString());
=======
              if (i > 0) {
                  keywords += ",";
              }
                keywords += keys.get(i).getLangString().getString();
>>>>>>> ce56ca56
              }
          }
          if (general.getTitle() != null) {
            courseName = general.getTitle().getLangString().getString();
          }
        }
      }
    }
    pages.put(SAKAI_DESCRIPTION, description);
    if (!"".equals(courseName)) {
      pages.put(POOLED_CONTENT_FILENAME, courseName);
<<<<<<< HEAD
    if (keywords.length() != 0)
      pages.put(SAKAI_TAGS, keywords.toString());
=======
    }
    if (keywords.length() != 0) {
      pages.put(SAKAI_TAGS, keywords);
    }
>>>>>>> ce56ca56
    
    JSONArray allResources = new JSONArray();
    HashMap<String, JSONObject> resourceJSON = new HashMap<String, JSONObject> ();
    if (fileContent != null) {
      Set<String> keys = fileContent.keySet();
      int i = 0;
      for (String key : keys) {
        for (Resource res : manifest.getResources().getResources()) {
          if (res.getHref().equals(key)) {
            JSONObject resJSON = resourceToJson(res, poolId, i++, fileContent);
            resourceJSON.put(res.getIdentifier(), resJSON);
            allResources.put(resJSON);
          }
        }
      }
    }
    pages.put("resources", allResources);
    
    JSONObject structureJSON = new JSONObject();
    if (orgs != null && orgs.size() != 0) {
      int orgIndex = 0;
      for (int i = 0; i < orgs.size(); i++) {
        if (!orgs.get(i).hasSubItems()) {
          continue;
        }
        List<HasItem> items = new ArrayList<HasItem>();
        if (isHierarchical) {
          items.add(orgs.get(i));
        } else {
          List<Item> li = getLeafItems(orgs.get(i));
          items.addAll(li);
        }
        for (int j = 0; j < items.size(); j++) {
          if (isHierarchical && (items.get(j).getTitle() == null || items.get(j).getTitle().length() == 0)) {
            items.addAll(items.get(j).getItems());
            continue;
          }
          JSONObject object = itemToJson(items.get(j), poolId, orgIndex++, manifest,
              resourceJSON, "id" + String.valueOf(orgIndex), isHierarchical);
          structureJSON.put(object.getString("_id"), object);
        }
      }
    }
    pages.put("structure0", structureJSON);
    return pages; 
  }
  
  private JSONObject itemToJson (HasItem item, String poolId, int index, Manifest manifest, 
      HashMap<String, JSONObject> resourceJSON, String itemId, boolean isHierarchical) throws JSONException{
    JSONObject itemJSON = new JSONObject();
    itemJSON.put("_id", itemId);
    itemJSON.put("_title", item.getTitle());
    itemJSON.put("_order", index);
    itemJSON.put("_canEdit", true);
    itemJSON.put("_canSubedit", true);
    itemJSON.put("_nonEditable", false);
    itemJSON.put("_ref", "");
    int subIndex = 0;
    JSONArray elementsArray = new JSONArray();
    if (item.getType() == HasItem.ITEMTYPE.ITEM) {
      Item i = (Item)item;
      if (i.getIdentifierRef() != null) {
        itemJSON.put("_ref", resourceJSON.get(i.getIdentifierRef()).get("_id"));
        if (isHierarchical && i.hasSubItems()){
          JSONObject object = new JSONObject(itemJSON, new String[]{"_title", "_canEdit", "_canSubedit", "_nonEditable", "_ref"});
          object.put("_id", "sub" + item.getIdentifier());
          object.put("_order", 0);
          JSONObject mainObject = new JSONObject(object,
              new String[] {"_title", "_ref", "_canEdit", "_canSubedit", "_nonEditable", "_poolpath"});
          mainObject.put("_id", "_main");
          mainObject.put("_elements", new JSONArray());
          object.put("main", mainObject);
          itemJSON.put(object.getString("_id"), object);
          
          elementsArray.put(object);
          subIndex = 1;
        }
      }
    }
    
    if (isHierarchical && item.hasSubItems()) {
      for (int i = 0; i < item.getItems().size(); i++) {
        Item subItem = item.getItems().get(i);
        JSONObject subJSON = itemToJson(subItem, poolId, subIndex++, manifest, resourceJSON, 
            itemId + "id" + String.valueOf(i), isHierarchical);
        itemJSON.put(subJSON.getString("_id"), subJSON);
        elementsArray.put(subJSON);
      }
    }
    JSONObject mainObject = new JSONObject(itemJSON,
        new String[] {"_title", "_ref", "_canEdit", "_canSubedit", "_nonEditable", "_poolpath"});
    mainObject.put("_id", "_main");
    mainObject.put("_elements", new JSONArray());
    itemJSON.put("main", mainObject);
    itemJSON.put("_elements", elementsArray);
    return itemJSON;
  }
  
  private JSONObject resourceToJson (Resource res, String poolId, int index, 
      HashMap<String, String> fileContent) throws JSONException {
    JSONObject resourceJSON = new JSONObject();
    //       String resID = StorageClientUtils.insecureHash(res.getHref());
    String resID = "id" + String.valueOf(2000000 + index);
    resourceJSON.put("_id", resID);
    resourceJSON.put("_path", poolId + "/" + res.getHref());       
    String contentType = mimeTypesMap.getContentType(res.getHref());
    if (contentType == null) {
      contentType = "application/octet-stream";
    }
    resourceJSON.put("_mimeType", contentType);
    JSONArray fileArray = new JSONArray();
    if (res.getFiles() != null) {
      for (int k = 0; k < res.getFiles().size(); k++) {
        File f = res.getFiles().get(k);
        fileArray.put(k, poolId + "/" + f.getHref());
      }
      resourceJSON.put("_dependencyPaths", fileArray);
    }
    resourceJSON.put("page", fileContent.get(res.getHref()));
    return resourceJSON;
  }
  
  private List<Item> getLeafItems(HasItem org) {
    List<Item> result = new ArrayList<Item>();
    if (org.getType() == ITEMTYPE.ITEM ) {
      Item item = (Item)org;
      if (item.getIdentifierRef() != null && item.getIdentifierRef().trim().length() > 0) {
        result.add(item);
      }
    }
    if (org.hasSubItems()) {
      for (int i = 0; i < org.getItems().size(); i++) {
        result.addAll(getLeafItems(org.getItems().get(i)));
      }
    }
    return result;
  }
}<|MERGE_RESOLUTION|>--- conflicted
+++ resolved
@@ -276,17 +276,10 @@
           }
           if (general.getKeyword() != null && general.getKeyword().size() != 0) {
             List<Keyword> keys = manifest.getMetadata().getLom().getGeneral().getKeyword();
-              for (int i = 0; i < keys.size(); i++) {
-<<<<<<< HEAD
-                if ( i > 0)
-                  keywords.append(",").append(keys.get(i).getLangString().getString());
-=======
-              if (i > 0) {
-                  keywords += ",";
-              }
-                keywords += keys.get(i).getLangString().getString();
->>>>>>> ce56ca56
-              }
+            for (int i = 0; i < keys.size(); i++) {
+              if (i > 0) keywords.append(",");
+              keywords.append(keys.get(i).getLangString().getString());
+            }
           }
           if (general.getTitle() != null) {
             courseName = general.getTitle().getLangString().getString();
@@ -297,15 +290,10 @@
     pages.put(SAKAI_DESCRIPTION, description);
     if (!"".equals(courseName)) {
       pages.put(POOLED_CONTENT_FILENAME, courseName);
-<<<<<<< HEAD
-    if (keywords.length() != 0)
+    }
+    if (keywords.length() != 0) {
       pages.put(SAKAI_TAGS, keywords.toString());
-=======
-    }
-    if (keywords.length() != 0) {
-      pages.put(SAKAI_TAGS, keywords);
-    }
->>>>>>> ce56ca56
+    }
     
     JSONArray allResources = new JSONArray();
     HashMap<String, JSONObject> resourceJSON = new HashMap<String, JSONObject> ();
@@ -350,7 +338,7 @@
       }
     }
     pages.put("structure0", structureJSON);
-    return pages; 
+    return pages;
   }
   
   private JSONObject itemToJson (HasItem item, String poolId, int index, Manifest manifest, 
