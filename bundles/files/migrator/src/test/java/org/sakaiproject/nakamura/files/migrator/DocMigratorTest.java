--- conflicted
+++ resolved
@@ -174,7 +174,6 @@
 
 
   @Test
-<<<<<<< HEAD
   public void isPageNode() throws Exception {
     final String DOC_PATH = "/p/12345test";
     repository = new BaseMemoryRepository().getRepository();
@@ -196,7 +195,7 @@
     assertFalse(docMigrator.isPageNode(docContent, contentManager));
 
   }
-=======
+  @Test
   public void testPageInStructureZeroIsMissing() throws Exception {
     // KERN-2687: structure0 contains a ref to a page (id1165301022) that's not present
     JSONObject doc = readJSONFromFile("PageInStructureZeroIsMissing.json");
@@ -205,5 +204,4 @@
     assertFalse(migrated.has("id1165301022"));
   }
 
->>>>>>> 4872f86d
 }