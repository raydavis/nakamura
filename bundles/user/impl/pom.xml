--- conflicted
+++ resolved
@@ -104,11 +104,13 @@
     </dependency>
     <dependency>
       <groupId>org.sakaiproject.nakamura</groupId>
-<<<<<<< HEAD
       <artifactId>org.sakaiproject.nakamura.http.api</artifactId>
-=======
+      <version>${project.version}</version>
+      <scope>provided</scope>
+    </dependency>
+    <dependency>
+      <groupId>org.sakaiproject.nakamura</groupId>
       <artifactId>org.sakaiproject.nakamura.search.api</artifactId>
->>>>>>> e04a7edd
       <version>${project.version}</version>
       <scope>provided</scope>
     </dependency>
