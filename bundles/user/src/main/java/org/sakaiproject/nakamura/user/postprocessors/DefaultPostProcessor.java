package org.sakaiproject.nakamura.user.postprocessors;

import static org.sakaiproject.nakamura.api.user.UserConstants.PROP_BARE_AUTHORIZABLE;
import static org.sakaiproject.nakamura.api.user.UserConstants.PROP_GROUP_MANAGERS;
import static org.sakaiproject.nakamura.api.user.UserConstants.PROP_MANAGED_GROUP;
import static org.sakaiproject.nakamura.api.user.UserConstants.PROP_MANAGERS_GROUP;

import com.google.common.collect.ImmutableMap;
import com.google.common.collect.ImmutableMap.Builder;
import com.google.common.collect.ImmutableSet;
import com.google.common.collect.Maps;
import com.google.common.collect.Sets;

import net.sf.json.JSONObject;

import org.apache.felix.scr.annotations.Activate;
import org.apache.felix.scr.annotations.Component;
import org.apache.felix.scr.annotations.Modified;
import org.apache.felix.scr.annotations.Properties;
import org.apache.felix.scr.annotations.Property;
import org.apache.felix.scr.annotations.PropertyOption;
import org.apache.felix.scr.annotations.Service;
import org.apache.jackrabbit.JcrConstants;
import org.apache.sling.api.SlingHttpServletRequest;
import org.apache.sling.api.resource.Resource;
import org.apache.sling.commons.osgi.OsgiUtil;
import org.apache.sling.servlets.post.Modification;
import org.apache.sling.servlets.post.ModificationType;
import org.apache.sling.servlets.post.SlingPostConstants;
import org.sakaiproject.nakamura.api.lite.Session;
import org.sakaiproject.nakamura.api.lite.StorageClientException;
import org.sakaiproject.nakamura.api.lite.StorageClientUtils;
import org.sakaiproject.nakamura.api.lite.accesscontrol.AccessControlManager;
import org.sakaiproject.nakamura.api.lite.accesscontrol.AccessDeniedException;
import org.sakaiproject.nakamura.api.lite.accesscontrol.AclModification;
import org.sakaiproject.nakamura.api.lite.accesscontrol.AclModification.Operation;
import org.sakaiproject.nakamura.api.lite.accesscontrol.Permissions;
import org.sakaiproject.nakamura.api.lite.accesscontrol.Security;
import org.sakaiproject.nakamura.api.lite.authorizable.Authorizable;
import org.sakaiproject.nakamura.api.lite.authorizable.AuthorizableManager;
import org.sakaiproject.nakamura.api.lite.authorizable.Group;
import org.sakaiproject.nakamura.api.lite.authorizable.User;
import org.sakaiproject.nakamura.api.lite.content.Content;
import org.sakaiproject.nakamura.api.lite.content.ContentManager;
import org.sakaiproject.nakamura.api.user.LiteAuthorizablePostProcessor;
import org.sakaiproject.nakamura.api.user.UserConstants;
import org.sakaiproject.nakamura.util.LitePersonalUtils;
import org.slf4j.Logger;
import org.slf4j.LoggerFactory;

import java.io.IOException;
import java.util.ArrayList;
import java.util.Calendar;
import java.util.HashMap;
import java.util.List;
import java.util.Map;
import java.util.Map.Entry;
import java.util.Set;

import javax.jcr.Node;
import javax.jcr.NodeIterator;
import javax.jcr.PropertyIterator;
import javax.jcr.PropertyType;
import javax.jcr.RepositoryException;
import javax.jcr.Value;
import javax.jcr.nodetype.PropertyDefinition;

/**
 *
 * <pre>
 * HomePostProcessor
 *  It creates the following if they dont exist (or onCreate)
 *  a:userID
 *      - sling:resourceType = sakai/user-home | sakai/group-home
 *      - sakai:search-exclude-tree = copied from authorizable if present on creation only
 *      + permissions: if anon: anon:read + everyone:read
 *                     if visibility public anon:read everyone:read
 *                     if visibility logged in anong:denyall everyone:read
 *                     if visibility private anon:denyall everyone:denyall
 *                     all principals in the managers property allowed all
 *                     all principals in the viewers property allows read
 *                     current user allowed all
 *  a:userID/public
 *  a:userID/private
 *      + permissions: everyone and anon denied read
 *
 *  If they do exist (on everything else except delete)
 *  a:userID
 *     Change permissions to match visibility
 *     Change permissions to match managers and viewers
 *
 *
 * Sakai Group Postprocessor
 * sets the path property in the authorizable
 * sets a group-manages property name to the name of an auto generated group
 * generates that group (does not trigger any post processors)
 * sets properties in the manger group
 * adds members and removes members according to the request properties sakai:manager and sakai:manager@Delete
 *
 * Sakau User Post processor
 * sets the path property in the authorizable
 *
 *
 * Message Post Processor
 * a:userID/message
 *    - sling:resourceType = sakai/messagestore
 *    + permissions: user can all
 *                   anon deny all
 *                   everyone deny all
 *
 * Calendar
 * a:userID/calendar
 *     - sling:resourceType = sakai/calendar
 *     _ stores a default calendar (empty with no properties)
 *     + grants userID all
 *
 * Connections
 * a:userID/contacts
 *     - sling:resourceType = sakai/contactstore
 *     + deny all for anon and everyone
 *       grants user all, except anon
 *     + creates a private group of viewers that only the current user can view (could be delayed as not used then)
 *
 *  Pages post processor
 *  a:userId/pages
 *      Copies a template content tree verbatum from a uder defined location into the pages folder
 *
 *
 * Profile post Processor
 * a:userId/profile
 *     - sling:resourceType = sakai/group-profile | sakai/user-profile
 *      Copies a template of content posted by the UI to generate a tree of content after processing, uses the ContentLoader to achieve this.
 *      Copies all the Authorizable Properties onto the authorizable node.
 *
 *
 *
 * -----------------
 *
 * We can hard code everything other than the profile importer in a single class
 * IMO the manager group is superfluous on a user and adds unecessary expense
 * </pre>
 */
@Component(immediate = true, metatype = true)
@Service(value = LiteAuthorizablePostProcessor.class)
@Properties(value = { @Property(name = "default", value = "true") })
public class DefaultPostProcessor implements LiteAuthorizablePostProcessor {

  private static final String PAGES_FOLDER = "/pages";

  private static final String PAGES_DEFAULT_FILE = "/pages/index.html";

  private static final String CONTACTS_FOLDER = "/contacts";

  private static final String CALENDAR_FOLDER = "/calendar";

  private static final String MESSAGE_FOLDER = "/message";

  private static final String PROFILE_FOLDER = "/authprofile";

  private static final String PROFILE_BASIC = "/basic/elements";

  private static final String SAKAI_CONTACTSTORE_RT = "sparse/contactstore";

  private static final String SAKAI_CALENDAR_RT = "sakai/calendar";

  private static final String SAKAI_MESSAGESTORE_RT = "sakai/messagestore";

  private static final String SAKAI_PRIVATE_RT = "sakai/private";

  private static final String SAKAI_PUBLIC_RT = "sakai/public";

  private static final String SAKAI_SEARCH_EXCLUDE_TREE_PROP = "sakai:search-exclude-tree";

  private static final String SAKAI_USER_HOME_RT = "sakai/user-home";

  private static final String SAKAI_GROUP_HOME_RT = "sakai/group-home";

  private static final String SAKAI_GROUP_PROFILE_RT = "sakai/group-profile";

  private static final String SAKAI_USER_PROFILE_RT = "sakai/user-profile";

  private static final String SAKAI_PAGES_RT = "sakai/pages";


  private static final String SLING_RESOURCE_TYPE = "sling:resourceType";
  public static final String VISIBILITY_PRIVATE = "private";
  public static final String VISIBILITY_LOGGED_IN = "logged_in";
  public static final String VISIBILITY_PUBLIC = "public";

  public static final String PROFILE_JSON_IMPORT_PARAMETER = ":sakai:profile-import";
  /**
   * Optional parameter containing the path of a Pages source that should be used instead of
   * the default template.
   */
  public static final String PAGES_TEMPLATE_PARAMETER = ":sakai:pages-template";

  public static final String PARAM_ADD_TO_MANAGERS_GROUP = ":sakai:manager";
  public static final String PARAM_REMOVE_FROM_MANAGERS_GROUP = PARAM_ADD_TO_MANAGERS_GROUP + SlingPostConstants.SUFFIX_DELETE;

  @Property(description = "The default access settings for the home of a new user or group.", value = VISIBILITY_PUBLIC, options = {
      @PropertyOption(name = VISIBILITY_PRIVATE, value = "The home is private."),
      @PropertyOption(name = VISIBILITY_LOGGED_IN, value = "The home is blocked to anonymous users; all logged-in users can see it."),
      @PropertyOption(name = VISIBILITY_PUBLIC, value = "The home is completely public.") })

  static final String PROFILE_IMPORT_TEMPLATE = "sakai.user.profile.template.default";
  static final String PROFILE_IMPORT_TEMPLATE_DEFAULT = "{'basic':{'elements':{'firstName':{'value':'@@firstName@@'},'lastName':{'value':'@@lastName@@'},'email':{'value':'@@email@@'}},'access':'everybody'}}";


  @Property(value="/var/templates/pages/systemuser")
  public static final String DEFAULT_USER_PAGES_TEMPLATE = "default.user.template";
  private String defaultUserPagesTemplate;

  @Property(value="/var/templates/pages/systemgroup")
  public static final String DEFAULT_GROUP_PAGES_TEMPLATE = "default.group.template";
  private String defaultGroupPagesTemplate;


  private String defaultProfileTemplate;
  private ArrayList<String> profileParams = new ArrayList<String>();
  static final String VISIBILITY_PREFERENCE = "visibility.preference";
  static final String VISIBILITY_PREFERENCE_DEFAULT = VISIBILITY_PUBLIC;

  private static final Logger LOGGER = LoggerFactory.getLogger(DefaultPostProcessor.class);



  private String visibilityPreference;


  @Activate
  @Modified
  protected void modified(Map<?, ?> props) {
    visibilityPreference = OsgiUtil.toString(props.get(VISIBILITY_PREFERENCE),
        VISIBILITY_PREFERENCE_DEFAULT);

    defaultProfileTemplate = PROFILE_IMPORT_TEMPLATE_DEFAULT;

    int startPos = defaultProfileTemplate.indexOf("@@");
    while (startPos > -1) {
      int endPos = defaultProfileTemplate.indexOf("@@", startPos + 2);
      if (endPos > -1) {
        String param = defaultProfileTemplate.substring(startPos + 2, endPos);
        profileParams.add(param);

        endPos = defaultProfileTemplate.indexOf("@@", endPos + 2);
      }
      startPos = endPos;
    }

    defaultUserPagesTemplate = OsgiUtil.toString(props.get(DEFAULT_USER_PAGES_TEMPLATE), "");
    defaultGroupPagesTemplate = OsgiUtil.toString(props.get(DEFAULT_GROUP_PAGES_TEMPLATE), "");

  }

  public void process(SlingHttpServletRequest request, Authorizable authorizable, Session session, Modification change,
      Map<String, Object[]> parameters) throws Exception {
    LOGGER.debug("Default Prost processor on {} with {} ", authorizable.getId(), change);

    ContentManager contentManager = session.getContentManager();
    AccessControlManager accessControlManager = session.getAccessControlManager();
    AuthorizableManager authorizableManager = session.getAuthorizableManager();
    boolean isGroup = authorizable instanceof Group;

    if (ModificationType.DELETE.equals(change.getType())) {
      LOGGER.debug("Performing delete operation on {} ", authorizable.getId());
      if ( isGroup ) {
        deleteManagersGroup(authorizable, authorizableManager);
      }
      return; // do not
    }

    // If the sessionw as capable of performing the create or modify operation, it must be
    // capable of performing these operations.
    String authId = authorizable.getId();
    String homePath = LitePersonalUtils.getHomePath(authId);

    // User Authorizable PostProcessor
    // ==============================
    // no action required

    // Group Authorizable PostProcessor
    // ==============================
    // no action required (IMO we should drop the generated group and use ACL on the
    // object itself)
    if ( isGroup ) {
      updateManagersGroup(authorizable, authorizableManager, accessControlManager, parameters);
    }

    // Home Authorizable PostProcessor
    // ==============================
    // home path
    if (!contentManager.exists(homePath)) {
      Builder<String, Object> props = ImmutableMap.builder();
      if (isGroup) {
        props.put(SLING_RESOURCE_TYPE, SAKAI_GROUP_HOME_RT);

      } else {
        props.put(SLING_RESOURCE_TYPE, SAKAI_USER_HOME_RT);
      }
      if (authorizable.hasProperty(SAKAI_SEARCH_EXCLUDE_TREE_PROP)) {
        // raw copy
        props.put(SAKAI_SEARCH_EXCLUDE_TREE_PROP,
            authorizable.getProperty(SAKAI_SEARCH_EXCLUDE_TREE_PROP));
      }
      contentManager.update(new Content(homePath, props.build()));

      List<AclModification> aclModifications = new ArrayList<AclModification>();
      // KERN-886 : Depending on the profile preference we set some ACL's on the profile.
      if (User.ANON_USER.equals(authId)) {
        AclModification.addAcl(true, Permissions.CAN_READ, User.ANON_USER,
            aclModifications);
        AclModification.addAcl(true, Permissions.CAN_READ, Group.EVERYONE,
            aclModifications);
      } else if (VISIBILITY_PUBLIC.equals(visibilityPreference)) {
        AclModification.addAcl(true, Permissions.CAN_READ, User.ANON_USER,
            aclModifications);
        AclModification.addAcl(true, Permissions.CAN_READ, Group.EVERYONE,
            aclModifications);
      } else if (VISIBILITY_LOGGED_IN.equals(visibilityPreference)) {
        AclModification.addAcl(false, Permissions.CAN_READ, User.ANON_USER,
            aclModifications);
        AclModification.addAcl(true, Permissions.CAN_READ, Group.EVERYONE,
            aclModifications);
      } else if (VISIBILITY_PRIVATE.equals(visibilityPreference)) {
        AclModification.addAcl(false, Permissions.CAN_READ, User.ANON_USER,
            aclModifications);
        AclModification.addAcl(false, Permissions.CAN_READ, Group.EVERYONE,
            aclModifications);
      }

      Map<String, Object> acl = Maps.newHashMap();
      syncOwnership(authorizable, acl, aclModifications);

      AclModification[] aclMods = aclModifications.toArray(new AclModification[aclModifications.size()]);
      accessControlManager.setAcl(Security.ZONE_CONTENT, homePath, aclMods);

      accessControlManager.setAcl(Security.ZONE_AUTHORIZABLES, authorizable.getId(), aclMods);

    } else {
      // Sync the Acl on the home folder with whatever is present in the authorizable
      // permissions.

      Map<String, Object> acl = accessControlManager.getAcl(Security.ZONE_CONTENT,
          homePath);
      List<AclModification> aclModifications = new ArrayList<AclModification>();

      syncOwnership(authorizable, acl, aclModifications);

      accessControlManager.setAcl(Security.ZONE_CONTENT, homePath,
          aclModifications.toArray(new AclModification[aclModifications.size()]));

      acl = accessControlManager.getAcl(Security.ZONE_AUTHORIZABLES,
          authorizable.getId());
      aclModifications = new ArrayList<AclModification>();

      syncOwnership(authorizable, acl, aclModifications);

      accessControlManager.setAcl(Security.ZONE_AUTHORIZABLES,  authorizable.getId(),
          aclModifications.toArray(new AclModification[aclModifications.size()]));

    }
    createPath(authId, LitePersonalUtils.getPublicPath(authId), SAKAI_PUBLIC_RT,
        false, contentManager, accessControlManager, null);
    createPath(authId, LitePersonalUtils.getPrivatePath(authId), SAKAI_PRIVATE_RT,
        true, contentManager, accessControlManager, null);

    // Message PostProcessor
    createPath(authId, homePath + MESSAGE_FOLDER, SAKAI_MESSAGESTORE_RT, true, contentManager,
        accessControlManager, null);
    // Calendar
    createPath(authId, homePath + CALENDAR_FOLDER, SAKAI_CALENDAR_RT, false, contentManager,
        accessControlManager, null);
    // Connections
    createPath(authId, homePath + CONTACTS_FOLDER, SAKAI_CONTACTSTORE_RT, true, contentManager,
        accessControlManager, null);
    authorizableManager.createGroup("g-contacts-" + authorizable.getId(), "g-contacts-" + authorizable.getId(), null);
    // Pages
    boolean createdPages = createPath(authId, homePath + PAGES_FOLDER, SAKAI_PAGES_RT, false, contentManager,
        accessControlManager, null);
    createPath(authId, homePath + PAGES_DEFAULT_FILE, SAKAI_PAGES_RT, false, contentManager,
        accessControlManager, null);
    if ( createdPages ) {
      intitializeContent(request, authorizable, session,  homePath + PAGES_FOLDER, parameters);
    }
    // Profile
    String profileType = (authorizable instanceof Group) ? SAKAI_GROUP_PROFILE_RT : SAKAI_USER_PROFILE_RT;
    createPath(authId, LitePersonalUtils.getPublicPath(authId) + PROFILE_FOLDER, profileType, false, contentManager,
        accessControlManager, null);
<<<<<<< HEAD
    
    Map<String, Object> profileProperties = processProfileParameters(defaultProfileTemplate, authorizable, parameters);
    for (String propName : profileProperties.keySet()) {
      authorizable.setProperty(propName, profileProperties.get(propName));
    }
    authorizableManager.updateAuthorizable(authorizable);
    createPath(authId, LitePersonalUtils.getProfilePath(authId) + PROFILE_BASIC, "nt:unstructured", 
        false, contentManager, accessControlManager, profileProperties);
=======

    createPath(authId, LitePersonalUtils.getProfilePath(authId) + PROFILE_BASIC, "nt:unstructured",
        false, contentManager, accessControlManager, processProfileParameters(defaultProfileTemplate,
            authorizable, parameters));
>>>>>>> 58f84f6d

  }

  private void intitializeContent(SlingHttpServletRequest request, Authorizable authorizable, Session session,
      String pagesPath, Map<String, Object[]> parameters) throws StorageClientException, AccessDeniedException, IOException  {
    String templatePath = null;

    // Check for an explicit pages template path.
    Object[] templateParameterValues = parameters.get(PAGES_TEMPLATE_PARAMETER);
    if (templateParameterValues != null) {
      if ((templateParameterValues.length == 1) && templateParameterValues[0] instanceof String) {
        String templateParameterValue = (String) templateParameterValues[0];
        if (templateParameterValue.length() > 0) {
          templatePath = templateParameterValue;
        }
      } else {
        LOGGER.warn("Unexpected {} value = {}. Using defaults instead.", PAGES_TEMPLATE_PARAMETER, templateParameterValues);
      }
    }

    // If no template was specified, use the default.
    if (templatePath == null) {
      if (authorizable instanceof Group) {
        templatePath = defaultGroupPagesTemplate;
      } else {
        templatePath = defaultUserPagesTemplate;
      }
    }

    Resource resource = request.getResourceResolver().resolve(templatePath);
    Node node = resource.adaptTo(Node.class);
    if ( node != null) {
      try {
        recursiveCopy(node, pagesPath, session.getContentManager());
      } catch (RepositoryException e) {
        LOGGER.warn("Failed to Copy JCR Template ",e);
        throw new StorageClientException(e.getMessage(),e);
      }
    } else {
      session.getContentManager().copy(templatePath, pagesPath, true);
    }
  }

  private void recursiveCopy(Node node, String thisPath, ContentManager contentManager) throws RepositoryException, StorageClientException, AccessDeniedException, IOException {
      Builder<String, Object> builder = ImmutableMap.builder();
      PropertyIterator pi = node.getProperties();
      while(pi.hasNext()) {
        javax.jcr.Property p = pi.nextProperty();
        LOGGER.debug("Setting property {}:{} ",thisPath,p.getName());
        PropertyDefinition pd = p.getDefinition();
        int type = pd.getRequiredType();
        if ( pd.isMultiple() ) {
          Value[] v = p.getValues();
          switch(type) {
          case PropertyType.DATE:
            {
              Calendar[] s = new Calendar[v.length];
              for ( int i = 0; i < v.length; i++ ) {
                s[i] = v[i].getDate();
              }
              builder.put(p.getName(), s);
              break;
            }
          default:
            {
              String[] s = new String[v.length];
              for ( int i = 0; i < v.length; i++ ) {
                s[i] = v[i].getString();
              }
              builder.put(p.getName(), s);
              break;
            }
          }

        } else {
          Value v = p.getValue();
          switch(type) {
          case PropertyType.BOOLEAN:
            builder.put(p.getName(), v.getBoolean());
            break;
          case PropertyType.DATE:
            builder.put(p.getName(), v.getDate());
            break;
          case PropertyType.DECIMAL:
            builder.put(p.getName(), v.getDecimal());
            break;
          case PropertyType.LONG:
            builder.put(p.getName(), v.getLong());
            break;
          case PropertyType.STRING:
            builder.put(p.getName(), v.getString());
            break;
          default:
            builder.put(p.getName(), v.getString());
            break;
          }
        }
        Content content = contentManager.get(thisPath);
        if ( content == null ) {
          contentManager.update(new Content(thisPath, builder.build()));
        } else {
          Map<String,Object> props = builder.build();
          for ( Entry<String, Object> e : props.entrySet()) {
            content.setProperty(e.getKey(), e.getValue());
          }
        }

        if ( JcrConstants.NT_FILE.equals(node.getPrimaryNodeType().getName())) {
          Node contentNode = node.getNode(JcrConstants.JCR_CONTENT);
          javax.jcr.Property data = contentNode.getProperty(JcrConstants.JCR_DATA);
          contentManager.writeBody(thisPath, data.getBinary().getStream());
          if ( content == null ) {
            content = contentManager.get(thisPath);
            if ( contentNode.hasProperty(JcrConstants.JCR_MIMETYPE)) {
              content.setProperty(Content.MIMETYPE, contentNode.getProperty(JcrConstants.JCR_MIMETYPE).getString());
            }
            if ( contentNode.hasProperty(JcrConstants.JCR_LASTMODIFIED)) {
              content.setProperty(Content.LASTMODIFIED, contentNode.getProperty(JcrConstants.JCR_LASTMODIFIED).getLong());
            }
          }
        }
        if ( content != null ) {
          contentManager.update(content);
        }
        NodeIterator ni = node.getNodes();
        while(ni.hasNext()) {
          Node n = ni.nextNode();
          if ( !JcrConstants.NT_FILE.equals(n.getPrimaryNodeType().getName()) ) {
            recursiveCopy(n, thisPath+"/"+n.getName(), contentManager);
          }
        }
    }
  }

  @Deprecated
  private void deleteManagersGroup(Authorizable authorizable, AuthorizableManager authorizableManager) {
    if (authorizable.hasProperty(UserConstants.PROP_MANAGERS_GROUP)) {
      String managersGroup = StorageClientUtils.toString(authorizable.getProperty(UserConstants.PROP_MANAGERS_GROUP));
      LOGGER.debug(" {} deleting managers group  {}",authorizable.getId(), managersGroup);
      try {
        authorizableManager.delete(managersGroup);
      } catch ( Exception e ) {
        LOGGER.info("Failed to delete managers group {}  {}",managersGroup);
      }
    } else {
      LOGGER.debug(" {} has no manager group {} ", authorizable, authorizable.getSafeProperties());
    }
  }

  /**
   * Create or update the managers group. Note, this is deprecated since this is not how we will do this longer term.
   * @param authorizable
   * @param authorizableManager
   * @param accessControlManager
   * @param parameters
   * @throws AccessDeniedException
   * @throws StorageClientException
   */
  @Deprecated
  private void updateManagersGroup(Authorizable authorizable, AuthorizableManager authorizableManager, AccessControlManager accessControlManager, Map<String, Object[]> parameters) throws AccessDeniedException, StorageClientException {
    if ( !authorizable.hasProperty(PROP_MANAGERS_GROUP) ) {
      // if authorizable.getId() is unique, then it only has 1 manages group, which is also unique by definition.
       String managersGroupId = authorizable.getId() + "-managers";
       authorizable.setProperty(PROP_MANAGERS_GROUP, managersGroupId);
       Set<String> managers = Sets.newHashSet((String[])authorizable.getProperty(UserConstants.PROP_GROUP_MANAGERS));
       managers.add(managersGroupId);
       authorizable.setProperty(UserConstants.PROP_GROUP_MANAGERS, managers.toArray(new String[managers.size()]));


       authorizableManager.updateAuthorizable(authorizable);

       authorizableManager.createGroup(managersGroupId, managersGroupId, ImmutableMap.of(
           PROP_MANAGED_GROUP, (Object)authorizable.getId(), // the ID of the group this group manages
           PROP_MANAGERS_GROUP,managersGroupId, // the ID of the special managers group
           PROP_GROUP_MANAGERS,managersGroupId, // the managers of this group (ie itself)
           PROP_BARE_AUTHORIZABLE, true)
           );

       Group managersGroup = (Group) authorizableManager.findAuthorizable(managersGroupId);
       Object[] addValues = parameters.get(PARAM_ADD_TO_MANAGERS_GROUP);
       if ((addValues != null) && (addValues instanceof String[])) {
         for (String memberId : (String [])addValues) {
           Authorizable toAdd = authorizableManager.findAuthorizable(memberId);
           if (toAdd != null) {
             managersGroup.addMember(toAdd.getId());
           } else {
             LOGGER.warn("Could not add {} to managers group {}", memberId, managersGroupId);
           }
         }
       }
       authorizableManager.updateAuthorizable(managersGroup);


       // grant the mangers group management over this group
       accessControlManager.setAcl(
           Security.ZONE_AUTHORIZABLES, authorizable.getId(), new AclModification[] {
             new AclModification(AclModification.grantKey(managersGroupId), Permissions.CAN_MANAGE.getPermission(), Operation.OP_REPLACE)
           });
       // and over itself
       accessControlManager.setAcl(
           Security.ZONE_AUTHORIZABLES, managersGroupId, new AclModification[] {
             new AclModification(AclModification.grantKey(managersGroupId), Permissions.CAN_MANAGE.getPermission(), Operation.OP_REPLACE)
           });

       // The Manager members must be included in all access rights granted to Group
       // members.
       if (authorizable.isGroup()) {
         Group mainGroup = (Group) authorizable;
         mainGroup.addMember(managersGroupId);
         authorizableManager.updateAuthorizable(mainGroup);
       }
    } else {
      boolean isUpdateNeeded = false;
      String managersGroupId = StorageClientUtils.toString(authorizable.getProperty(PROP_MANAGERS_GROUP));
      Group managersGroup = (Group) authorizableManager.findAuthorizable(managersGroupId);
      Object[] removeValues = parameters.get(PARAM_REMOVE_FROM_MANAGERS_GROUP);
      if ((removeValues != null) && (removeValues instanceof String[])) {
        isUpdateNeeded = true;
        for (String memberId : (String [])removeValues) {
           managersGroup.removeMember(memberId);
        }
      }
      Object[] addValues = parameters.get(PARAM_ADD_TO_MANAGERS_GROUP);
      if ((addValues != null) && (addValues instanceof String[])) {
        isUpdateNeeded = true;
        for (String memberId : (String [])addValues) {
          Authorizable toAdd = authorizableManager.findAuthorizable(memberId);
          if (toAdd != null) {
            managersGroup.addMember(toAdd.getId());
          } else {
            LOGGER.warn("Could not add {} to managers group {}", memberId, managersGroup.getId());
          }
        }
      }
      if (isUpdateNeeded) {
        authorizableManager.updateAuthorizable(managersGroup);
      }
    }
  }

  private Map<String, Object> processProfileParameters(String profileTemplate,
      Authorizable authorizable, Map<String, Object[]> parameters) {
    Map<String, Object> retval = new HashMap<String, Object>();
    // default profile values
    // may be overwritten by the PROFILE_JSON_IMPORT_PARAMETER
    for (String param : profileParams) {
      Object val = "unknown";
      if (parameters.containsKey(param)) {
        val = parameters.get(param)[0];
      } else if (authorizable.hasProperty(param)) {
        val = authorizable.getProperty(param);
      }
      retval.put(param, val);
    }
    if (parameters.containsKey(PROFILE_JSON_IMPORT_PARAMETER)) {
      String profileJson = (String) parameters.get(PROFILE_JSON_IMPORT_PARAMETER)[0];
      JSONObject jsonObject = JSONObject.fromObject(profileJson);
      JSONObject basic = jsonObject.getJSONObject("basic");
      if (basic != null) {
        JSONObject elements = basic.getJSONObject("elements");
        if (elements != null) {
          for (Object o : elements.entrySet()) {
            @SuppressWarnings("unchecked")
            Entry<String, Object> e = (Entry<String, Object>) o;
            Object object = elements.get(e.getKey());
            if ( object instanceof JSONObject) {
              JSONObject element = (JSONObject) object;
              retval.put(e.getKey(), element.get("value"));
            } else {
              retval.put(e.getKey(), object);
            }
          }
        }
      }
    }
      return retval;
  }

  private boolean createPath(String authId, String path, String resourceType, boolean isPrivate,
      ContentManager contentManager, AccessControlManager accessControlManager, Map<String, Object>additionalProperties)
      throws AccessDeniedException, StorageClientException {
    Builder<String, Object> propertyBuilder = ImmutableMap.builder();
    propertyBuilder.put(SLING_RESOURCE_TYPE, resourceType);
    if (additionalProperties != null) {
      propertyBuilder.putAll(additionalProperties);
    }
    if (!contentManager.exists(path)) {
      contentManager.update(new Content(path, propertyBuilder.build()));
      if (isPrivate) {
        accessControlManager.setAcl(
            Security.ZONE_CONTENT,
            path,
            new AclModification[] {
                new AclModification(AclModification.denyKey(User.ANON_USER),
                    Permissions.ALL.getPermission(), Operation.OP_REPLACE),
                new AclModification(AclModification.denyKey(Group.EVERYONE),
                    Permissions.ALL.getPermission(), Operation.OP_REPLACE),
                new AclModification(AclModification.grantKey(authId),
                    Permissions.ALL.getPermission(), Operation.OP_REPLACE)});
      }
      return true;
    }
    return false;
  }

  private void syncOwnership(Authorizable authorizable, Map<String, Object> acl,
      List<AclModification> aclModifications) {
    // remove all acls we are not concerned with from the copy of the current state
    acl.remove(AclModification.denyKey(User.ANON_USER));
    acl.remove(AclModification.grantKey(User.ANON_USER));
    acl.remove(AclModification.denyKey(User.ADMIN_USER));
    acl.remove(AclModification.grantKey(User.ADMIN_USER));
    acl.remove(AclModification.denyKey(Group.EVERYONE));
    acl.remove(AclModification.grantKey(Group.EVERYONE));
    acl.remove(AclModification.denyKey(authorizable.getId()));
    acl.remove(AclModification.grantKey(authorizable.getId()));


    // make sure the owner has permission on their home
    if (authorizable instanceof User && !User.ANON_USER.equals(authorizable.getId())) {
      AclModification.addAcl(true, Permissions.ALL, authorizable.getId(),
          aclModifications);
    }

    Set<String> managerSettings = null;
    if (authorizable.hasProperty(UserConstants.PROP_GROUP_MANAGERS)) {
      managerSettings = ImmutableSet.of((String[])authorizable
          .getProperty(UserConstants.PROP_GROUP_MANAGERS));
    } else {
      managerSettings = ImmutableSet.of();
    }
    Set<String> viewerSettings = null;
    if (authorizable.hasProperty(UserConstants.PROP_GROUP_VIEWERS)) {
      viewerSettings = ImmutableSet.of((String[])authorizable
          .getProperty(UserConstants.PROP_GROUP_VIEWERS));
    } else {
      viewerSettings = ImmutableSet.of();
    }

    for (String key : acl.keySet()) {
      if (AclModification.isGrant(key)) {
        String principal = AclModification.getPrincipal(key);
        if (!managerSettings.contains(principal)) {
          // grant permission is present, but not present in managerSettings, manage
          // ability (which include read ability must be removed)
          if (viewerSettings.contains(principal)) {
            aclModifications.add(new AclModification(key, Permissions.CAN_READ
                .getPermission(), Operation.OP_REPLACE));
          } else {
            aclModifications.add(new AclModification(key, Permissions.CAN_MANAGE
                .getPermission(), Operation.OP_XOR));
          }
        }
      }
    }
    for (String manager : managerSettings) {
      if (!acl.containsKey(AclModification.grantKey(manager))) {
        AclModification.addAcl(true, Permissions.CAN_MANAGE, manager, aclModifications);
      }
    }
    for (String viewer : viewerSettings) {
      if (!acl.containsKey(AclModification.grantKey(viewer))) {
        AclModification.addAcl(true, Permissions.CAN_READ, viewer, aclModifications);
      }
    }
    if (viewerSettings.size() > 0) {
      // ensure its private
      aclModifications.add(new AclModification(AclModification.grantKey(User.ANON_USER),
          Permissions.ALL.getPermission(), Operation.OP_DEL));
      if (!viewerSettings.contains(Group.EVERYONE)) {
        // only deny everyone if not in the list of viewers
        aclModifications.add(new AclModification(
            AclModification.grantKey(Group.EVERYONE), Permissions.ALL.getPermission(),
            Operation.OP_DEL));
      }
      aclModifications.add(new AclModification(AclModification.denyKey(User.ANON_USER),
          Permissions.ALL.getPermission(), Operation.OP_REPLACE));
      if (!viewerSettings.contains(Group.EVERYONE)) {
        // only deny everyone if not in the list of viewers
        aclModifications.add(new AclModification(AclModification.denyKey(Group.EVERYONE),
            Permissions.ALL.getPermission(), Operation.OP_REPLACE));
      }
    } else {
      // anon and everyone can read
      aclModifications.add(new AclModification(AclModification.denyKey(User.ANON_USER),
          Permissions.ALL.getPermission(), Operation.OP_DEL));
      aclModifications.add(new AclModification(AclModification.denyKey(Group.EVERYONE),
          Permissions.ALL.getPermission(), Operation.OP_DEL));
      aclModifications.add(new AclModification(AclModification.grantKey(User.ANON_USER),
          Permissions.CAN_READ.getPermission(), Operation.OP_REPLACE));
      aclModifications.add(new AclModification(AclModification.grantKey(Group.EVERYONE),
          Permissions.CAN_READ.getPermission(), Operation.OP_REPLACE));

    }

    LOGGER.info("Viewer Settings {}",viewerSettings );
    LOGGER.info("Manager Settings {}",managerSettings );
    for ( AclModification a : aclModifications ) {
      LOGGER.info("     Change {} ",a);
    }

  }
}


<|MERGE_RESOLUTION|>--- conflicted
+++ resolved
@@ -386,7 +386,6 @@
     String profileType = (authorizable instanceof Group) ? SAKAI_GROUP_PROFILE_RT : SAKAI_USER_PROFILE_RT;
     createPath(authId, LitePersonalUtils.getPublicPath(authId) + PROFILE_FOLDER, profileType, false, contentManager,
         accessControlManager, null);
-<<<<<<< HEAD
     
     Map<String, Object> profileProperties = processProfileParameters(defaultProfileTemplate, authorizable, parameters);
     for (String propName : profileProperties.keySet()) {
@@ -395,12 +394,6 @@
     authorizableManager.updateAuthorizable(authorizable);
     createPath(authId, LitePersonalUtils.getProfilePath(authId) + PROFILE_BASIC, "nt:unstructured", 
         false, contentManager, accessControlManager, profileProperties);
-=======
-
-    createPath(authId, LitePersonalUtils.getProfilePath(authId) + PROFILE_BASIC, "nt:unstructured",
-        false, contentManager, accessControlManager, processProfileParameters(defaultProfileTemplate,
-            authorizable, parameters));
->>>>>>> 58f84f6d
 
   }
 
