/*
 * Licensed to the Sakai Foundation (SF) under one
 * or more contributor license agreements. See the NOTICE file
 * distributed with this work for additional information
 * regarding copyright ownership. The SF licenses this file
 * to you under the Apache License, Version 2.0 (the
 * "License"); you may not use this file except in compliance
 * with the License. You may obtain a copy of the License at
 *
 *     http://www.apache.org/licenses/LICENSE-2.0
 *
 * Unless required by applicable law or agreed to in writing,
 * software distributed under the License is distributed on an
 * "AS IS" BASIS, WITHOUT WARRANTIES OR CONDITIONS OF ANY
 * KIND, either express or implied. See the License for the
 * specific language governing permissions and limitations under the License.
 */
package org.sakaiproject.nakamura.message;

import org.apache.felix.scr.annotations.Component;
import org.apache.felix.scr.annotations.Properties;
import org.apache.felix.scr.annotations.Property;
import org.apache.felix.scr.annotations.Reference;
import org.apache.felix.scr.annotations.Service;
import org.sakaiproject.nakamura.api.lite.Session;
import org.sakaiproject.nakamura.api.lite.StorageClientException;
import org.sakaiproject.nakamura.api.lite.StorageClientUtils;
import org.sakaiproject.nakamura.api.lite.accesscontrol.AccessDeniedException;
import org.sakaiproject.nakamura.api.lite.content.Content;
import org.sakaiproject.nakamura.api.lite.content.ContentManager;
import org.sakaiproject.nakamura.api.locking.LockManager;
import org.sakaiproject.nakamura.api.locking.LockTimeoutException;
import org.sakaiproject.nakamura.api.message.LiteMessagingService;
import org.sakaiproject.nakamura.api.message.MessageConstants;
import org.sakaiproject.nakamura.api.message.MessagingException;
import org.sakaiproject.nakamura.api.profile.ProfileService;
import org.sakaiproject.nakamura.util.PathUtils;
import org.slf4j.Logger;
import org.slf4j.LoggerFactory;

import java.io.IOException;
import java.util.ArrayList;
import java.util.Calendar;
import java.util.HashMap;
import java.util.List;
import java.util.Map;
import java.util.Map.Entry;
import java.util.regex.Pattern;

/**
 * Service for doing operations with messages.
 */
@Component(immediate = true, label = "Sakai Messaging Service", description = "Service for doing operations with messages.", name = "org.sakaiproject.nakamura.api.message.MessagingService")
@Service
@Properties(value = { @Property(name = "service.vendor", value = "The Sakai Foundation") })
public class LiteMessagingServiceImpl implements LiteMessagingService {

  @Reference
  protected transient LockManager lockManager;

  @Reference
  protected transient ProfileService profileService;

  private Pattern homePathPattern = Pattern.compile("(~(.*?))/");

  private static final Logger LOGGER = LoggerFactory
      .getLogger(LiteMessagingServiceImpl.class);

  /**
   * {@inheritDoc}
   * @see org.sakaiproject.nakamura.api.message.LiteMessagingService#create(org.sakaiproject.nakamura.api.lite.Session, java.util.Map)
   */
  public Content create(Session session, Map<String, Object> mapProperties)
      throws MessagingException {
    return create(session, mapProperties, null);
  }

  private String generateMessageId() {
    String messageId = String.valueOf(Thread.currentThread().getId())
        + String.valueOf(System.currentTimeMillis());
    try {
      return org.sakaiproject.nakamura.util.StringUtils.sha1Hash(messageId);
    } catch (Exception ex) {
      throw new MessagingException("Unable to create hash.");
    }
  }

  /**
   * {@inheritDoc}
<<<<<<< HEAD
   *
   * @throws MessagingException
   *
=======
   * @see org.sakaiproject.nakamura.api.message.LiteMessagingService#create(org.sakaiproject.nakamura.api.lite.Session, java.util.Map, java.lang.String)
>>>>>>> c04a94cb
   */
  public Content create(Session session, Map<String, Object> mapProperties, String messageId)
      throws MessagingException {

    if (messageId == null) {
      messageId = generateMessageId();
    }

    String user = session.getUserId();
    String messagePathBase = getFullPathToStore(user, session);
    return create(session, mapProperties, messageId, messagePathBase);

  }

  public Content create(Session session, Map<String, Object> mapProperties, String messageId, String messagePathBase)
    throws MessagingException {
    Content msg = null;
    Map<String, Object> contentProperties = new HashMap<String, Object>();
    for (Entry<String, Object> e : mapProperties.entrySet()) {
      String val = e.getValue().toString();
      try {
        Long l = Long.valueOf(val);
        contentProperties.put(e.getKey(), l);
      } catch (NumberFormatException ex) {
        contentProperties.put(e.getKey(), val);
      }
    }
    // Add the id for this message.
    contentProperties.put(MessageConstants.PROP_SAKAI_ID, messageId);
    Calendar cal = Calendar.getInstance();
    contentProperties.put(MessageConstants.PROP_SAKAI_CREATED, cal);

    try {
      lockManager.waitForLock(messagePathBase);
    } catch (LockTimeoutException e1) {
      throw new MessagingException("Unable to lock user mailbox");
    }
    try {
      String messagePath = PathUtils.toSimpleShardPath(messagePathBase, messageId, "");
      try {
        ContentManager contentManager = session.getContentManager();
        msg = new Content(messagePath, contentProperties);
        contentManager.update(msg);
      } catch (StorageClientException e) {
        LOGGER.warn("StorageClientException on trying to save message."
            + e.getMessage());
        throw new MessagingException("Unable to save message.");
      } catch (AccessDeniedException e) {
        LOGGER.warn("AccessDeniedException on trying to save message."
            + e.getMessage());
        throw new MessagingException("Unable to save message.");
      }
      return msg;
    } finally {
      lockManager.clearLocks();
    }
  }

  /**
   * {@inheritDoc}
   * @see org.sakaiproject.nakamura.api.message.LiteMessagingService#copyMessageNode(org.sakaiproject.nakamura.api.lite.content.Content, java.lang.String, org.sakaiproject.nakamura.api.lite.Session)
   */
  public void copyMessageNode(Content sourceMessage, String targetStore, Session session)
      throws StorageClientException, AccessDeniedException, IOException {
    String sourcePath = sourceMessage.getPath();
    String messageId = StorageClientUtils.getObjectName(sourcePath);
    String targetNodePath = PathUtils.toSimpleShardPath(targetStore, messageId, "");
    ContentManager contentManager = session.getContentManager();
    contentManager.copy(sourcePath, targetNodePath, true);
  }

  /**
   * {@inheritDoc}
   * @see org.sakaiproject.nakamura.api.message.LiteMessagingService#getFullPathToMessage(java.lang.String, java.lang.String, org.sakaiproject.nakamura.api.lite.Session)
   */
  public String getFullPathToMessage(String rcpt, String messageId, Session session) throws MessagingException {
    String storePath = getFullPathToStore(rcpt, session);
    return PathUtils.toSimpleShardPath(storePath, messageId, "");
  }

  /**
   * {@inheritDoc}
   * @see org.sakaiproject.nakamura.api.message.LiteMessagingService#getFullPathToStore(java.lang.String, org.sakaiproject.nakamura.api.lite.Session)
   */
  public String getFullPathToStore(String rcpt, Session session) throws MessagingException {
    String path = "";
    try {
      if (rcpt.startsWith("w-")) {
        // This is a widget
        // TODO This is also a bug. KERN-1442
        return expandHomeDirectoryInPath(session,rcpt.substring(2));
      }
      // TODO TEMPORARY HACK TO ENABLE SPARSE MIGRATION! Use a proper service once the Home Folder
      // logic is properly set up.
      path = "/~" + rcpt + "/" + MessageConstants.FOLDER_MESSAGES;
//      Authorizable au = PersonalUtils.getAuthorizable(session, rcpt);
//      path = PersonalUtils.getHomeFolder(au) + "/" + MessageConstants.FOLDER_MESSAGES;
    } catch (AccessDeniedException e) {
      LOGGER.warn("AccessDeniedException when trying to get the full path to {} store.", rcpt,e);
      throw new MessagingException(500, e.getMessage());
    }

    return path;
  }

  /**
   * {@inheritDoc}
   * @see org.sakaiproject.nakamura.api.message.LiteMessagingService#expandAliases(java.lang.String)
   */
  public List<String> expandAliases(String localRecipient) {
    List<String> expanded = new ArrayList<String>();
    // at the moment we dont do alias expansion
    expanded.add(localRecipient);
    return expanded;
  }

  private String expandHomeDirectoryInPath(Session session, String path)
  throws AccessDeniedException {
    // TODO Punt on this for the moment.
//    Matcher homePathMatcher = homePathPattern.matcher(path);
//    if (homePathMatcher.find()) {
//      String username = homePathMatcher.group(2);
//      UserManager um = AccessControlUtil.getUserManager(session);
//      Authorizable au = um.getAuthorizable(username);
//      String homePath = profileService.getHomePath(au).substring(1) + "/";
//      path = homePathMatcher.replaceAll(homePath);
//    }
    return path;
  }

}<|MERGE_RESOLUTION|>--- conflicted
+++ resolved
@@ -87,13 +87,7 @@
 
   /**
    * {@inheritDoc}
-<<<<<<< HEAD
-   *
-   * @throws MessagingException
-   *
-=======
    * @see org.sakaiproject.nakamura.api.message.LiteMessagingService#create(org.sakaiproject.nakamura.api.lite.Session, java.util.Map, java.lang.String)
->>>>>>> c04a94cb
    */
   public Content create(Session session, Map<String, Object> mapProperties, String messageId)
       throws MessagingException {
