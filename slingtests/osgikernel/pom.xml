--- conflicted
+++ resolved
@@ -58,11 +58,8 @@
         <module>bundles/messaging</module>
         <module>bundles/presence</module>
         <module>bundles/ownerprincipalmanager</module>
-<<<<<<< HEAD
         <module>bundles/shindig</module>
-=======
         <module>bundles/meservice</module>
->>>>>>> 14d8ed54
         <module>libraries/utils</module>
       </modules>
     </profile>
