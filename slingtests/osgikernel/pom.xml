<?xml version="1.0" encoding="UTF-8"?>
<project xmlns="http://maven.apache.org/POM/4.0.0" xmlns:xsi="http://www.w3.org/2001/XMLSchema-instance" xsi:schemaLocation="http://maven.apache.org/POM/4.0.0 http://maven.apache.org/maven-v4_0_0.xsd">
  <modelVersion>4.0.0</modelVersion>
  <groupId>org.sakaiproject.nakamura</groupId>
  <artifactId>base</artifactId>
  <version>0.4-SNAPSHOT</version>
  <packaging>pom</packaging>
  <name>Sakai Nakamura Project OSGi Experiments</name>
  <description> Nakamura Experiments to evaluate approaches and generate Proof of Concept
    implementations. </description>
  <url>http://groups.google.com/sakai-nakamura</url>
  <inceptionYear>2008</inceptionYear>
  <prerequisites>
    <maven>2.0.7</maven>
  </prerequisites>
  <scm>
    <connection>scm:git:git://github.com/ieb/open-experiments.git</connection>
    <developerConnection>scm:git:git://git@github.com/ieb/open-experiments.git</developerConnection>
    <url>http://github.com/ieb/open-experiments/</url>
  </scm>
  <issueManagement>
    <system>jira</system>
    <url>http://jira.sakaiproject.org/jira/browse/KERN</url>
  </issueManagement>
  <profiles>
    <profile>
      <id>build</id>
      <activation>
        <activeByDefault>true</activeByDefault>
      </activation>
      <modules>
        <module>libraries/testutils</module>
        <module>libraries/utils</module>
        <module>libraries/xythos-service</module>
        <module>bundles/formauth</module>
        <module>bundles/trustedauth</module>
        <module>bundles/securityloader</module>
        <module>bundles/jpaprovider</module>
        <module>bundles/persistence</module>
        <module>bundles/configuration</module>
        <module>bundles/connections</module>
        <module>bundles/version</module>
        <module>bundles/memory</module>
        <module>bundles/jaxb</module>
        <module>bundles/jaxp-api</module>
        <module>bundles/json-lib</module>
        <module>bundles/jpa</module>
        <module>bundles/jpacore</module>
        <module>bundles/jetty-config</module>
        <module>bundles/jcr</module>
        <module>bundles/locking</module>
        <module>bundles/messaging</module>
        <module>bundles/files</module>
        <module>bundles/personal</module>
        <module>bundles/presence</module>
        <module>bundles/postprocessors</module>
        <module>bundles/resource</module>
        <module>bundles/meservice</module>
        <module>bundles/server</module>
        <module>bundles/image</module>
        <module>bundles/proxy</module>
        <module>bundles/site</module>
        <module>bundles/search</module>
        <module>bundles/discussion</module>
        <module>bundles/smtp</module>
        <module>bundles/user</module>
        <module>bundles/events</module>
        <module>bundles/batch</module>
        <module>bundles/activation-mail</module>
        <module>bundles/email-outgoing</module>
        <module>bundles/commons/commons-email</module>
        <module>bundles/commons/commons-pool</module>
        <module>bundles/commons/commons-httpclient</module>
        <module>bundles/commons/commons-codec</module>
        <module>bundles/specs/jms</module>
        <module>bundles/specs/jmx</module>
        <module>bundles/specs/ejb</module>
        <module>libraries/utils</module>
        <module>bundles/activemq</module>
        <module>bundles/activity</module>
        <module>bundles/cluster</module>
        <module>bundles/chat</module>
        <module>bundles/doc</module>
        <module>bundles/content</module>
        <module>bundles/docproxy</module>
        <module>bundles/google-collections</module>
        <module>bundles/woodstox</module>
        <module>bundles/calendar</module>
        <module>bundles/antixss</module>
        <!-- NYU contrib needs -->
        <module>contrib/ldapauth</module>
        <module>contrib/ldap</module>
        <module>contrib/xythos-remote</module>
        <!--
        <module>contrib/persondirectory</module>
        <module>contrib/urldocproxy</module>
        -->
      </modules>
    </profile>
    <profile>
       <id>withContrib</id>
       <modules>
        <module>contrib/import</module>
        <module>contrib/basiclti</module>
        <module>contrib/filters</module>
        <module>contrib/jaxrs</module>
        <module>contrib/mailman</module>
        <module>contrib/scriptrunner</module>
        <module>contrib/sessiontest</module>
        <module>contrib/persondirectory</module>
        <module>contrib/casauth</module>
        <module>contrib/ldapauth</module>
        <module>contrib/ldap</module>
        <module>contrib/urldocproxy</module>
<<<<<<< HEAD
        <module>contrib/xythos-remote</module>
=======
>>>>>>> 5221c59e
       </modules>
    </profile>
    <profile>
       <!-- rebundle the standalone server, this must run after the build -->
       <id>bundle</id>
       <activation>
        <activeByDefault>true</activeByDefault>
       </activation>
       <modules>
        <module>app</module>
       </modules>
    </profile>
    <profile>
      <id>redeploy</id>
      <build>
       <plugins>
         <plugin>
          <groupId>org.apache.sling</groupId>
          <artifactId>maven-sling-plugin</artifactId>
          <executions>
            <execution>
              <id>install-bundle</id>
              <goals>
                <goal>install</goal>
              </goals>
              <configuration>
                <user>admin</user>
                <password>admin</password>
              </configuration>
            </execution>
          </executions>
         </plugin>
       </plugins>
      </build>
    </profile>
    <profile>
      <id>overlay-run-only</id>
      <activation>
        <activeByDefault>false</activeByDefault>
      </activation>
      <modules>
        <module>bootstrap</module>
        <module>webapps-assembly</module>
      </modules>
    </profile>
    <profile>
      <id>run-only</id>
      <activation>
        <activeByDefault>false</activeByDefault>
      </activation>
      <modules>
        <module>bootstrap</module>
        <module>webapps-assembly</module>
      </modules>
    </profile>
    <profile>
      <id>sakai-release</id>
      <build>
        <plugins>
          <!-- We want to sign the artifact, the POM, and all attached artifacts -->
          <plugin>
            <groupId>org.apache.maven.plugins</groupId>
            <artifactId>maven-gpg-plugin</artifactId>
            <configuration>
              <passphrase>${gpg.passphrase}</passphrase>
            </configuration>
            <executions>
              <execution>
                <goals>
                  <goal>sign</goal>
                </goals>
              </execution>
            </executions>
          </plugin>
          <!-- We want to deploy the artifact to a staging location for perusal -->
          <plugin>
            <inherited>true</inherited>
            <groupId>org.apache.maven.plugins</groupId>
            <artifactId>maven-deploy-plugin</artifactId>
            <configuration>
              <updateReleaseInfo>true</updateReleaseInfo>
            </configuration>
          </plugin>
          <plugin>
            <groupId>org.apache.maven.plugins</groupId>
            <artifactId>maven-source-plugin</artifactId>
            <executions>
              <execution>
                <id>attach-sources</id>
                <goals>
                  <goal>jar</goal>
                </goals>
              </execution>
            </executions>
          </plugin>
<!--
          <plugin>
            <groupId>org.apache.maven.plugins</groupId>
            <artifactId>maven-javadoc-plugin</artifactId>
            <configuration>
              <encoding>${project.build.sourceEncoding}</encoding>
            </configuration>
            <executions>
              <execution>
                <id>attach-javadocs</id>
                <goals>
                  <goal>jar</goal>
                </goals>
              </execution>
            </executions>
          </plugin>
-->
        </plugins>
      </build>
    </profile>
  </profiles>
<!-- ===================================================================== -->
<!-- M A I L I N G L I S T S -->
<!-- ===================================================================== -->
  <mailingLists>
    <mailingList>
      <name>Sakai Nakamura Dev List</name>
      <subscribe>sakai-nakamura-subscribe@groups.google.com</subscribe>
      <unsubscribe>sakai-nakamura-unsubscribe@groups.google.com</unsubscribe>
      <post>sakai-nakamura@groups.google.com</post>
      <archive>http://groups.google.com/sakai-nakamura/</archive>
    </mailingList>
  </mailingLists>
<!-- ====================================================================== -->
<!-- B U I L D -->
<!-- ====================================================================== -->
  <properties>
    <project.build.sourceEncoding>UTF-8</project.build.sourceEncoding>
    <slf4j.version>1.5.10</slf4j.version>
  </properties>
  <build>
    <defaultGoal>install</defaultGoal>
    <plugins>
      <plugin>
        <groupId>org.apache.maven.plugins</groupId>
        <artifactId>maven-scm-plugin</artifactId>
        <version>1.1</version>
        <dependencies>
          <dependency>
            <groupId>org.apache.maven.scm</groupId>
            <artifactId>maven-scm-provider-gitexe</artifactId>
            <version>1.2</version>
          </dependency>
        </dependencies>
      </plugin>
      <plugin>
        <groupId>org.apache.maven.plugins</groupId>
        <artifactId>maven-surefire-plugin</artifactId>
        <configuration>
          <redirectTestOutputToFile>true</redirectTestOutputToFile>
        </configuration>
      </plugin>
      <plugin>
        <groupId>org.apache.maven.plugins</groupId>
        <artifactId>maven-war-plugin</artifactId>
        <version>2.1-beta-1</version>
      </plugin>
      <plugin>
        <groupId>org.apache.maven.plugins </groupId>
        <artifactId>maven-eclipse-plugin</artifactId>
        <version>2.7</version>
<!--
          <configuration>
          <projectNameTemplate>${project.groupId}-${project.artifactId}</projectNameTemplate>
          </configuration>
        -->
      </plugin>
      <plugin>
        <groupId>org.apache.maven.plugins</groupId>
        <artifactId>maven-dependency-plugin</artifactId>
        <version>2.1</version>
      </plugin>
      <plugin>
        <groupId>org.apache.maven.plugins</groupId>
        <artifactId>maven-compiler-plugin</artifactId>
        <version>2.0.2</version>
        <configuration>
          <source>1.5</source>
          <target>1.5</target>
          <showDeprecation>true</showDeprecation>
          <compilerArgument>-Xlint:unchecked,deprecation,fallthrough,finally</compilerArgument>
          <fork>true</fork>
          <encoding>${project.build.sourceEncoding}</encoding>
        </configuration>
      </plugin>
      <plugin>
        <artifactId>maven-source-plugin</artifactId>
        <executions>
          <execution>
            <id>attach-sources</id>
            <phase>package</phase>
            <goals>
              <goal>jar</goal>
            </goals>
          </execution>
        </executions>
        <configuration>
          <excludeResources>true</excludeResources>
          <attach>true</attach>
        </configuration>
      </plugin>

      <plugin>
        <groupId>org.apache.maven.plugins</groupId>
        <artifactId>maven-resources-plugin</artifactId>
        <version>2.4.1</version>
        <configuration>
          <encoding>${project.build.sourceEncoding}</encoding>
        </configuration>
      </plugin>
      <plugin>
        <groupId>org.codehaus.mojo</groupId>
        <artifactId>cobertura-maven-plugin</artifactId>
        <version>2.2</version>
        <configuration>
          <check>
            <haltOnFailure>false</haltOnFailure>
            <regexes>
              <regex>
                <pattern>org.sakaiproject.nakamura.*</pattern>
                <branchRate>90</branchRate>
                <lineRate>90</lineRate>
              </regex>
            </regexes>
          </check>
          <instrumentation>
            <includes>
              <include>org/sakaiproject/nakamura/**/*.class</include>
            </includes>
          </instrumentation>
        </configuration>
        <executions>
          <execution>
            <id>clean</id>
            <phase>pre-site</phase>
            <goals>
              <goal>clean</goal>
            </goals>
          </execution>
          <execution>
            <id>instrument</id>
            <phase>site</phase>
            <goals>
              <goal>instrument</goal>
              <goal>cobertura</goal>
              <goal>check</goal>
            </goals>
          </execution>
        </executions>
      </plugin>
      <plugin>
        <groupId>org.apache.maven.plugins</groupId>
        <artifactId>maven-release-plugin</artifactId>
        <version>2.0-beta-9</version>
        <configuration>
          <useReleaseProfile>false</useReleaseProfile>
          <goals>deploy</goals>
          <arguments>-Psakai-release</arguments>
        </configuration>
      </plugin>
    </plugins>
    <pluginManagement>
      <plugins>
        <plugin>
          <groupId>org.apache.maven.plugins</groupId>
          <artifactId>maven-assembly-plugin</artifactId>
          <version>2.2-beta-2</version>
        </plugin>
<!-- We want to package up license resources in the JARs produced -->
        <plugin>
          <groupId>org.apache.maven.plugins</groupId>
          <artifactId>maven-remote-resources-plugin</artifactId>
          <executions>
            <execution>
              <goals>
                <goal>process</goal>
              </goals>
              <configuration>
                <resourceBundles>
                  <resourceBundle>org.apache:apache-jar-resource-bundle:1.3</resourceBundle>
                </resourceBundles>
              </configuration>
            </execution>
          </executions>
        </plugin>
        <plugin>
          <groupId>org.apache.felix</groupId>
          <artifactId>maven-scr-plugin</artifactId>
          <version>1.4.0</version>
          <executions>
            <execution>
              <id>generate-scr-scrdescriptor</id>
              <goals>
                <goal>scr</goal>
              </goals>
            </execution>
          </executions>
        </plugin>
        <plugin>
          <groupId>org.apache.felix</groupId>
          <artifactId>maven-bundle-plugin</artifactId>
          <version>2.0.1</version>
          <inherited>true</inherited>
          <configuration>
            <instructions>
              <Bundle-Category>sakai-nakamura</Bundle-Category>
              <Bundle-DocURL>
                http://groups.google.com/group/sakai-nakamura
              </Bundle-DocURL>
              <Bundle-Vendor>The Sakai Foundation</Bundle-Vendor>
              <Bundle-SymbolicName>${pom.artifactId}</Bundle-SymbolicName>
            </instructions>
          </configuration>
        </plugin>
        <plugin>
          <groupId>org.mortbay.jetty</groupId>
          <artifactId>maven-jetty-plugin</artifactId>
          <version>6.1.9</version>
        </plugin>
<!--
          set versions of common plugins for reproducibility, ordered alphabetically
        -->
        <plugin>
          <groupId>org.apache.maven.plugins</groupId>
          <artifactId>maven-deploy-plugin</artifactId>
          <version>2.4</version>
        </plugin>
        <plugin>
          <groupId>org.apache.maven.plugins</groupId>
          <artifactId>maven-install-plugin</artifactId>
          <version>2.3</version>
        </plugin>
        <plugin>
          <groupId>org.apache.maven.plugins</groupId>
          <artifactId>maven-gpg-plugin</artifactId>
          <version>1.0-alpha-4</version>
        </plugin>
        <plugin>
          <groupId>org.apache.maven.plugins</groupId>
          <artifactId>maven-jar-plugin</artifactId>
          <version>2.1</version>
          <configuration>
            <archive>
              <manifest>
                <addDefaultSpecificationEntries>true</addDefaultSpecificationEntries>
                <addDefaultImplementationEntries>true</addDefaultImplementationEntries>
              </manifest>
            </archive>
          </configuration>
        </plugin>
        <plugin>
          <groupId>org.apache.maven.plugins</groupId>
          <artifactId>maven-javadoc-plugin</artifactId>
          <version>2.6.1</version>
          <configuration>
            <source>1.5</source>
            <target>1.5</target>
          </configuration>
        </plugin>
        <plugin>
          <groupId>org.apache.maven.plugins</groupId>
          <artifactId>maven-remote-resources-plugin</artifactId>
          <version>1.0-alpha-6</version>
        </plugin>
        <plugin>
          <groupId>org.apache.maven.plugins</groupId>
          <artifactId>maven-site-plugin</artifactId>
          <version>2.0.1</version>
        </plugin>
        <plugin>
          <groupId>org.apache.maven.plugins</groupId>
          <artifactId>maven-source-plugin</artifactId>
          <version>2.0.4</version>
        </plugin>
        <plugin>
          <groupId>org.apache.maven.plugins</groupId>
          <artifactId>maven-surefire-plugin</artifactId>
          <version>2.3</version>
        </plugin>
        <plugin>
          <groupId>org.codehaus.mojo</groupId>
          <artifactId>cobertura-maven-plugin</artifactId>
          <version>2.2</version>
        </plugin>
        <plugin>
          <groupId>org.apache.sling</groupId>
          <artifactId>maven-launchpad-plugin</artifactId>
          <version>2.0.5-20100322</version>
        </plugin>
      </plugins>
    </pluginManagement>
  </build>
<!-- ====================================================================== -->
<!-- R E P O R T I N G -->
<!-- ====================================================================== -->
  <reporting>
    <plugins>
      <plugin>
        <groupId>org.codehaus.mojo</groupId>
        <artifactId>findbugs-maven-plugin</artifactId>
        <version>1.2</version>
      </plugin>
      <plugin>
        <groupId>org.apache.maven.plugins</groupId>
        <artifactId>maven-checkstyle-plugin</artifactId>
        <configuration>
          <configLocation>site/checkstyle.xml</configLocation>
        </configuration>
      </plugin>
      <plugin>
        <groupId>org.codehaus.mojo</groupId>
        <artifactId>cobertura-maven-plugin</artifactId>
      </plugin>
      <plugin>
        <groupId>org.apache.maven.plugins</groupId>
        <artifactId>maven-javadoc-plugin</artifactId>
        <configuration>
          <aggregate>true</aggregate>
          <links>
            <link>http://java.sun.com/j2se/1.5.0/docs/api</link>
            <link>http://java.sun.com/products/servlet/2.3/javadoc/</link>
            <link>http://www.json.org/javadoc/</link>
            <link>http://junit.sourceforge.net/javadoc/</link>
          </links>
        </configuration>
      </plugin>
      <plugin>
        <groupId>org.codehaus.mojo</groupId>
        <artifactId>jxr-maven-plugin</artifactId>
      </plugin>
      <plugin>
        <groupId>org.codehaus.mojo</groupId>
        <artifactId>jdepend-maven-plugin</artifactId>
      </plugin>
      <plugin>
        <groupId>org.codehaus.mojo</groupId>
        <artifactId>taglist-maven-plugin</artifactId>
        <configuration>
          <tags>
            <tag>TODO</tag>
            <tag>FIXME</tag>
            <tag>@todo</tag>
            <tag>@deprecated</tag>
          </tags>
        </configuration>
      </plugin>
      <plugin>
        <groupId>org.apache.maven.plugins</groupId>
        <artifactId>maven-surefire-report-plugin</artifactId>
      </plugin>
<!--
        <plugin> <groupId>org.codehaus.mojo</groupId> <artifactId>rat-maven-plugin</artifactId>
        <version>1.0-alpha-3</version> <configuration> <includes> <include>**/*.java</include>
        </includes> </configuration> </plugin>
      -->
      <plugin>
        <groupId>org.codehaus.mojo</groupId>
        <artifactId>versions-maven-plugin</artifactId>
        <version>1.1</version>
        <reportSets>
          <reportSet>
            <reports>
              <report>dependency-updates-report</report>
              <report>plugin-updates-report</report>
              <report>property-updates-report</report>
            </reports>
          </reportSet>
        </reportSets>
      </plugin>
    </plugins>
  </reporting>
<!-- ====================================================================== -->
<!-- D I S T R I B U T I O N M A N A G E M E N T -->
<!-- ====================================================================== -->
  <distributionManagement> 
    <downloadUrl>http://source.sakaiproject.org/maven2/</downloadUrl> 
    <snapshotRepository> 
       <uniqueVersion>false</uniqueVersion> 
       <id>sakai-maven-snapshots-scp</id> 
       <name>Sakai snapshot Repo</name> 
       <url>scp://source.sakaiproject.org/var/www/html/maven2-snapshots</url> 
       <layout>default</layout> 
    </snapshotRepository> 
    <repository> 
      <uniqueVersion>false</uniqueVersion> 
      <id>sakai-maven2-scp</id> 
      <name>Sakai maven2 repository</name> 
      <url>scp://source.sakaiproject.org/var/www/html/maven2</url> 
      <layout>default</layout> 
    </repository> 
    <site> 
      <id>sakai-site</id> 
      <name>Sakai release Site</name> 
      <url>scp://source.sakaiproject.org/var/www/html/release/nakamura/${project.version}</url> 
    </site> 
  </distributionManagement>
<!-- ====================================================================== -->
<!-- R E P O S I T O R I E S -->
<!-- ====================================================================== -->
  <repositories>
    <repository>
      <id>maven repo</id>
      <name>maven repo</name>
      <url>http://repo1.maven.org/maven2/</url>
      <snapshots>
        <enabled>false</enabled>
      </snapshots>
      <releases>
        <enabled>true</enabled>
      </releases>
    </repository>
    <repository>
      <id>apache-snapshots</id>
      <name>Apache Snapshot Repository</name>
      <url>http://repository.apache.org/snapshots/</url>
      <snapshots>
        <enabled>true</enabled>
      </snapshots>
      <releases>
        <enabled>false</enabled>
      </releases>
    </repository>
    <repository>
      <id>sakai-releases</id>
      <name>Sakai Releases</name>
      <releases>
        <enabled>true</enabled>
      </releases>
      <snapshots>
        <enabled>false</enabled>
      </snapshots>
      <url>https://source.sakaiproject.org/maven2/</url>
    </repository>
    <repository> 
      <id>sakai-snapshots</id> 
      <name>Sakai Snapshots</name> 
      <layout>default</layout> 
      <url>http://source.sakaiproject.org/maven2-snapshots</url> 
      <releases> 
        <enabled>false</enabled> 
      </releases> 
      <snapshots> 
        <enabled>true</enabled> 
      </snapshots> 
    </repository> 
  </repositories>
  <pluginRepositories>
    <pluginRepository>
      <id>apache-plugin-snapshot</id>
      <name>Apache Snapshots Plugins</name>
      <releases>
        <enabled>false</enabled>
      </releases>
      <snapshots>
        <enabled>true</enabled>
      </snapshots>
      <url>http://repository.apache.org/snapshots/</url>
    </pluginRepository>
    <pluginRepository>
      <id>sakai-plugin</id>
      <name>Sakai Plugins</name>
      <releases>
        <enabled>true</enabled>
      </releases>
      <snapshots>
        <enabled>false</enabled>
      </snapshots>
      <url>https://source.sakaiproject.org/maven2/</url>
    </pluginRepository>
  </pluginRepositories>
<!-- ====================================================================== -->
<!-- D E P E N D E N C I E S -->
<!-- ====================================================================== -->
  <dependencies>
    <dependency>
      <groupId>junit</groupId>
      <artifactId>junit</artifactId>
      <version>4.4</version>
      <scope>test</scope>
    </dependency>
    <dependency>
      <groupId>findbugs</groupId>
      <artifactId>annotations</artifactId>
      <version>1.0.0</version>
      <scope>provided</scope>
<!-- just needed for compiling, not runtime -->
    </dependency>
  </dependencies>
  <dependencyManagement>
    <dependencies>
<!-- scr annotations -->
      <dependency>
        <groupId>org.apache.felix</groupId>
        <artifactId>org.apache.felix.scr.annotations</artifactId>
        <version>1.0.0</version>
      </dependency>

<!-- testing libraries -->
      <dependency>
        <groupId>junit</groupId>
        <artifactId>junit</artifactId>
        <version>4.4</version>
        <scope>test</scope>
      </dependency>
      <dependency>
        <groupId>org.slf4j</groupId>
        <artifactId>slf4j-nop</artifactId>
        <version>${slf4j.version}</version>
        <scope>test</scope>
      </dependency>
      <dependency>
        <groupId>org.slf4j</groupId>
        <artifactId>slf4j-simple</artifactId>
        <version>${slf4j.version}</version>
        <scope>test</scope>
      </dependency>
      <dependency>
        <groupId>org.easymock</groupId>
        <artifactId>easymockclassextension</artifactId>
        <version>2.5.2</version>
        <scope>test</scope>
      </dependency>
      <dependency>
        <groupId>org.easymock</groupId>
        <artifactId>easymock</artifactId>
        <version>2.5.2</version>
        <scope>test</scope>
      </dependency>
      <dependency>
        <groupId>org.subethamail</groupId>
        <artifactId>subethasmtp-wiser</artifactId>
        <version>1.2</version>
      </dependency>
      <dependency>
         <groupId>org.apache.sling</groupId>
         <artifactId>org.apache.sling.commons.testing</artifactId>
         <version>2.0.5-20100322</version>
         <scope>test</scope>
     </dependency>

<!-- OSGi Libraries -->
      <dependency>
        <groupId>org.apache.felix</groupId>
        <artifactId>org.osgi.core</artifactId>
        <version>1.2.0</version>
        <scope>provided</scope>
      </dependency>
      <dependency>
        <groupId>org.apache.felix</groupId>
        <artifactId>org.osgi.foundation</artifactId>
        <version>1.2.0</version>
        <scope>provided</scope>
      </dependency>
      <dependency>
        <groupId>org.apache.felix</groupId>
        <artifactId>org.osgi.compendium</artifactId>
        <version>1.2.0</version>
        <scope>provided</scope>
        <exclusions>
          <exclusion>
            <groupId>org.apache.felix</groupId>
            <artifactId>javax.servlet</artifactId>
          </exclusion>
        </exclusions>
      </dependency>
      <dependency>
        <groupId>com.google.collections</groupId>
        <artifactId>google-collections</artifactId>
        <version>0.8</version>
        <scope>provided</scope>
      </dependency>
      <dependency>
        <groupId>net.sf.ehcache</groupId>
        <artifactId>ehcache</artifactId>
        <version>1.5.0</version>
      </dependency>

<!-- Web Application API -->
      <dependency>
        <groupId>javax.servlet</groupId>
        <artifactId>servlet-api</artifactId>
        <version>2.4</version>
        <scope>provided</scope>
      </dependency>

<!-- JCR API -->
      <dependency>
        <groupId>javax.jcr</groupId>
        <artifactId>jcr</artifactId>
        <version>2.0</version>
        <scope>provided</scope>
      </dependency>

<!-- Jetty, for utilities -->
      <dependency>
        <groupId>org.mortbay.jetty</groupId>
        <artifactId>jetty</artifactId>
        <version>6.1.22</version>
        <scope>provided</scope>
      </dependency>

<!-- JAX-RS, for utilities -->
      <dependency>
        <groupId>org.jboss.resteasy</groupId>
        <artifactId>jaxrs-api</artifactId>
        <version>1.0.2.GA</version>
        <scope>provided</scope>
      </dependency>

<!-- Basic Logging -->
      <dependency>
        <groupId>org.slf4j</groupId>
        <artifactId>slf4j-api</artifactId>
        <version>${slf4j.version}</version>
        <scope>provided</scope>
      </dependency>

      <dependency>
        <groupId>commons-lang</groupId>
        <artifactId>commons-lang</artifactId>
        <version>2.4</version>
      </dependency>
      <dependency>
        <groupId>org.apache.commons</groupId>
        <artifactId>commons-email</artifactId>
        <version>1.1</version>
      </dependency>
      <dependency>
        <groupId>commons-codec</groupId>
        <artifactId>commons-codec</artifactId>
        <version>1.4</version>
      </dependency>

<!-- Pax Web -->
      <dependency>
        <groupId>org.ops4j.pax.web</groupId>
        <artifactId>pax-web-service</artifactId>
        <version>0.6.0</version>
        <scope>provided</scope>
      </dependency>

    </dependencies>
  </dependencyManagement>
</project><|MERGE_RESOLUTION|>--- conflicted
+++ resolved
@@ -112,10 +112,7 @@
         <module>contrib/ldapauth</module>
         <module>contrib/ldap</module>
         <module>contrib/urldocproxy</module>
-<<<<<<< HEAD
         <module>contrib/xythos-remote</module>
-=======
->>>>>>> 5221c59e
        </modules>
     </profile>
     <profile>
