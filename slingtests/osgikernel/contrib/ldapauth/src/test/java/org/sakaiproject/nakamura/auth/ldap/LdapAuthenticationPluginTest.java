--- conflicted
+++ resolved
@@ -111,19 +111,6 @@
         conn.search(anyString(), anyInt(), anyString(), any(String[].class), anyBoolean()))
         .thenReturn(results);
     when(results.hasMore()).thenReturn(true);
-<<<<<<< HEAD
-
-    // verify the calls
-    // verify(connMgr).getConnection();
-    // verify(conn).bind(anyInt(), anyString(), any(byte[].class));
-    // verify(conn).search(anyString(), anyInt(), anyString(), any(String[].class),
-    // anyBoolean());
-    // verify(conn).bind(anyInt(), anyString(), any(byte[].class));
-    // verify(conn).search(isA(String.class), isA(Integer.class), anyString(),
-    // any(String[].class),
-    // anyBoolean());
-=======
->>>>>>> d6a64413
 
     // then
     assertTrue(ldapAuthenticationPlugin.authenticate(simpleCredentials()));
