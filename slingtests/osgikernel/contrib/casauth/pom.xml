<?xml version="1.0" encoding="ISO-8859-1"?>
  <!--
    * Licensed to the Sakai Foundation (SF) under one * or more contributor license agreements. See
    the NOTICE file * distributed with this work for additional information * regarding copyright
    ownership. The SF licenses this file * to you under the Apache License, Version 2.0 (the *
    "License"); you may not use this file except in compliance * with the License. You may obtain a
    copy of the License at * * http://www.apache.org/licenses/LICENSE-2.0 * * Unless required by
    applicable law or agreed to in writing, * software distributed under the License is distributed
    on an * "AS IS" BASIS, WITHOUT WARRANTIES OR CONDITIONS OF ANY * KIND, either express or
    implied. See the License for the * specific language governing permissions and limitations under
    the License.
  -->
<project xmlns="http://maven.apache.org/POM/4.0.0" xmlns:xsi="http://www.w3.org/2001/XMLSchema-instance"
  xsi:schemaLocation="http://maven.apache.org/POM/4.0.0 http://maven.apache.org/maven-v4_0_0.xsd">
  <modelVersion>4.0.0</modelVersion>
  <parent>
    <groupId>org.sakaiproject.nakamura</groupId>
    <artifactId>base</artifactId>
    <version>0.4-SNAPSHOT</version>
  </parent>
  <artifactId>org.sakaiproject.nakamura.casauth</artifactId>
  <packaging>bundle</packaging>
  <version>0.4-SNAPSHOT</version>
  <name>Sakai Nakamura CAS Auth Bundle</name>
  <description>Provides CAS based authentication support to the request cycle.</description>
  <build>
    <plugins>
      <plugin>
        <groupId>org.apache.felix</groupId>
        <artifactId>maven-scr-plugin</artifactId>
      </plugin>
      <plugin>
        <groupId>org.apache.felix</groupId>
        <artifactId>maven-bundle-plugin</artifactId>
        <extensions>true</extensions>
        <configuration>
          <instructions>
            <Bundle-Category> sakai-nakamura </Bundle-Category>
            <Embed-Dependency>cas-client-core</Embed-Dependency>
            <Import-Package>!org.jasig.cas.client.*,!org.opensaml,*</Import-Package>
          </instructions>
        </configuration>
      </plugin>
    </plugins>
  </build>
  <dependencies>
    <dependency>
      <groupId>org.jasig.cas</groupId>
      <artifactId>cas-client-core</artifactId>
      <version>3.1.8</version>
    </dependency>
    <dependency>
      <groupId>org.apache.sling</groupId>
      <artifactId>org.apache.sling.api</artifactId>
      <version>2.0.8</version>
    </dependency>
    <dependency>
      <groupId>org.apache.sling</groupId>
      <artifactId>org.apache.sling.engine</artifactId>
      <version>2.0.7-20100222</version>
    </dependency>
    <dependency>
      <groupId>org.apache.sling</groupId>
      <artifactId>org.apache.sling.commons.auth</artifactId>
      <version>0.9.0-20100222</version>
    </dependency>
    <dependency>
      <groupId>commons-codec</groupId>
      <artifactId>commons-codec</artifactId>
      <version>1.3</version>
      <scope>compile</scope>
    </dependency>
    <dependency>
      <groupId>org.apache.felix</groupId>
      <artifactId>org.osgi.core</artifactId>
    </dependency>
    <dependency>
      <groupId>org.apache.felix</groupId>
      <artifactId>org.osgi.compendium</artifactId>
    </dependency>
    <dependency>
      <groupId>org.apache.felix</groupId>
      <artifactId>org.apache.felix.scr.annotations</artifactId>
    </dependency>
    <dependency>
      <groupId>javax.servlet</groupId>
      <artifactId>servlet-api</artifactId>
    </dependency>
    <dependency>
      <groupId>org.easymock</groupId>
      <artifactId>easymock</artifactId>
    </dependency>
    <dependency>
      <groupId>org.slf4j</groupId>
      <artifactId>slf4j-api</artifactId>
    </dependency>
    <dependency>
      <groupId>org.slf4j</groupId>
      <artifactId>slf4j-simple</artifactId>
    </dependency>
    <dependency>
      <groupId>org.apache.sling</groupId>
      <artifactId>org.apache.sling.jcr.jackrabbit.server</artifactId>
<<<<<<< HEAD
      <version>2.0.7-SNAPSHOT</version>
=======
      <version>2.0.6</version>
>>>>>>> fe70a4a8
      <scope>provided</scope>
    </dependency>
    <dependency>
      <groupId>org.sakaiproject.nakamura</groupId>
      <artifactId>org.sakaiproject.nakamura.utils</artifactId>
      <version>0.4-SNAPSHOT</version>
    </dependency>
    <dependency>
      <groupId>org.sakaiproject.nakamura</groupId>
      <artifactId>org.sakaiproject.nakamura.user</artifactId>
      <version>0.4-SNAPSHOT</version>
    </dependency>
    <dependency>
      <groupId>org.apache.sling</groupId>
      <artifactId>org.apache.sling.jcr.base</artifactId>
      <version>2.0.7-SNAPSHOT</version>
    </dependency>
  </dependencies>
</project><|MERGE_RESOLUTION|>--- conflicted
+++ resolved
@@ -101,11 +101,7 @@
     <dependency>
       <groupId>org.apache.sling</groupId>
       <artifactId>org.apache.sling.jcr.jackrabbit.server</artifactId>
-<<<<<<< HEAD
       <version>2.0.7-SNAPSHOT</version>
-=======
-      <version>2.0.6</version>
->>>>>>> fe70a4a8
       <scope>provided</scope>
     </dependency>
     <dependency>
