--- conflicted
+++ resolved
@@ -17,8 +17,6 @@
  */
 package org.sakaiproject.nakamura.ldap;
 
-<<<<<<< HEAD
-=======
 import static junit.framework.Assert.assertEquals;
 import static junit.framework.Assert.assertFalse;
 import static junit.framework.Assert.assertNotNull;
@@ -28,8 +26,8 @@
 import static org.easymock.EasyMock.replay;
 import static org.junit.Assert.assertTrue;
 
->>>>>>> efb9cda3
 import com.novell.ldap.LDAPConnection;
+
 import org.junit.After;
 import org.junit.Before;
 import org.junit.Test;
@@ -42,11 +40,9 @@
 import java.util.HashMap;
 import java.util.Properties;
 
-import static junit.framework.Assert.*;
-import static org.easymock.EasyMock.*;
-import static org.junit.Assert.assertTrue;
-
-/** Unit test for {@link PoolingLdapConnectionBroker} */
+/**
+ * Unit test for {@link PoolingLdapConnectionBroker}
+ */
 public class PoolingLdapConnectionBrokerTest {
   private LdapConnectionManagerConfig config;
   private PoolingLdapConnectionBroker broker;
@@ -58,32 +54,31 @@
     ConfigurationService configService = createMock(ConfigurationService.class);
     expect(configService.getProperties()).andReturn(new HashMap<String, String>());
 
+    // don't mock this. we just need to inject the connection.
+    final PoolingLdapConnectionManager mgr = new PoolingLdapConnectionManager() {
+      @Override
+      public LDAPConnection getConnection() {
+        return new LDAPConnection();
+      }
+
+      @Override
+      public LDAPConnection getBoundConnection(String dn, String pass) {
+        return new LDAPConnection();
+      }
+    };
     config = new LdapConnectionManagerConfig();
     config.setLdapHost("localhost");
     config.setLdapPort(LDAPConnection.DEFAULT_PORT + 1000);
     config.setLdapUser("dude");
     config.setLdapPassword("sweet");
 
-    // don't mock this. we just need to inject the connection.
-    final PoolingLdapConnectionManager mgr = new PoolingLdapConnectionManager(config) {
-      @Override
-      public LDAPConnection getConnection() {
-        return new LDAPConnection();
-      }
-
-      @Override
-      public LDAPConnection getBoundConnection(String dn, String pass) {
-        return new LDAPConnection();
-      }
-    };
-
+    mgr.setConfig(config);
     mgr.init();
 
     // don't mock this. we just need to inject the manager.
     broker = new PoolingLdapConnectionBroker() {
       @Override
-      protected PoolingLdapConnectionManager newPoolingLdapConnectionManager(
-          String poolName,
+      protected PoolingLdapConnectionManager newPoolingLdapConnectionManager(String poolName,
           LdapConnectionManagerConfig config) {
         return mgr;
       }
@@ -143,30 +138,24 @@
 
   @Test
   public void testEmptyUpdate() throws Exception {
+    LdapConnectionManagerConfig realDefaults = new LdapConnectionManagerConfig();
     Properties m = new Properties();
     broker.update(m);
+
     LdapConnectionManagerConfig defaults = broker.getDefaultConfig();
-
-    assertEquals(PoolingLdapConnectionBroker.DEFAULT_AUTO_BIND, defaults.isAutoBind());
-    assertEquals(PoolingLdapConnectionBroker.DEFAULT_FOLLOW_REFERRALS,
-        defaults.isFollowReferrals());
-    assertEquals(PoolingLdapConnectionBroker.DEFAULT_HOST, defaults.getLdapHost());
-    assertEquals(PoolingLdapConnectionBroker.DEFAULT_KEYSTORE_LOCATION,
-        defaults.getKeystoreLocation());
-    assertEquals(PoolingLdapConnectionBroker.DEFAULT_KEYSTORE_PASSWORD,
-        defaults.getKeystorePassword());
-    assertEquals(PoolingLdapConnectionBroker.DEFAULT_OPERATION_TIMEOUT,
-        defaults.getOperationTimeout());
-    assertEquals(PoolingLdapConnectionBroker.DEFAULT_PASSWORD,
-        defaults.getLdapPassword());
-    assertEquals(PoolingLdapConnectionBroker.DEFAULT_POOLING, defaults.isPooling());
-    assertEquals(PoolingLdapConnectionBroker.DEFAULT_POOLING_MAX_CONNS,
-        defaults.getPoolMaxConns());
-    assertEquals(PoolingLdapConnectionBroker.DEFAULT_PORT, defaults.getLdapPort());
-    assertEquals(PoolingLdapConnectionBroker.DEFAULT_SECURE_CONNECTION,
-        defaults.isSecureConnection());
-    assertEquals(PoolingLdapConnectionBroker.DEFAULT_TLS, defaults.isTLS());
-    assertEquals(PoolingLdapConnectionBroker.DEFAULT_USER, defaults.getLdapUser());
+    assertEquals(realDefaults.isAutoBind(), defaults.isAutoBind());
+    assertEquals(realDefaults.isFollowReferrals(), defaults.isFollowReferrals());
+    assertEquals(realDefaults.isPooling(), defaults.isPooling());
+    assertEquals(realDefaults.isSecureConnection(), defaults.isSecureConnection());
+    assertEquals(realDefaults.isTLS(), defaults.isTLS());
+    assertEquals(realDefaults.getKeystoreLocation(), defaults.getKeystoreLocation());
+    assertEquals(realDefaults.getKeystorePassword(), defaults.getKeystorePassword());
+    assertEquals(realDefaults.getLdapHost(), defaults.getLdapHost());
+    assertEquals(realDefaults.getLdapPassword(), realDefaults.getLdapPassword());
+    assertEquals(realDefaults.getLdapPort(), defaults.getLdapPort());
+    assertEquals(realDefaults.getLdapUser(), defaults.getLdapUser());
+    assertEquals(realDefaults.getOperationTimeout(), defaults.getOperationTimeout());
+    assertEquals(realDefaults.getPoolMaxConns(), defaults.getPoolMaxConns());
   }
 
   @Test
@@ -190,10 +179,9 @@
     broker.update(m);
 
     LdapConnectionManagerConfig defaults = broker.getDefaultConfig();
-    assertEquals(((Boolean) m.get(PoolingLdapConnectionBroker.AUTO_BIND)).booleanValue(),
-        defaults.isAutoBind());
-    assertEquals(
-        ((Boolean) m.get(PoolingLdapConnectionBroker.FOLLOW_REFERRALS)).booleanValue(),
+    assertEquals(((Boolean) m.get(PoolingLdapConnectionBroker.AUTO_BIND)).booleanValue(), defaults
+        .isAutoBind());
+    assertEquals(((Boolean) m.get(PoolingLdapConnectionBroker.FOLLOW_REFERRALS)).booleanValue(),
         defaults.isFollowReferrals());
     assertEquals(m.getProperty(PoolingLdapConnectionBroker.HOST), defaults.getLdapHost());
     assertEquals(m.getProperty(PoolingLdapConnectionBroker.KEYSTORE_LOCATION), defaults
@@ -202,20 +190,17 @@
         .getKeystorePassword());
     assertEquals(((Integer) m.get(PoolingLdapConnectionBroker.OPERATION_TIMEOUT))
         .intValue(), defaults.getOperationTimeout());
-    assertEquals(m.getProperty(PoolingLdapConnectionBroker.PASSWORD),
-        defaults.getLdapPassword());
-    assertEquals(((Boolean) m.get(PoolingLdapConnectionBroker.POOLING)).booleanValue(),
-        defaults.isPooling());
-    assertEquals(
-        ((Integer) m.get(PoolingLdapConnectionBroker.POOLING_MAX_CONNS)).intValue(),
+    assertEquals(m.getProperty(PoolingLdapConnectionBroker.PASSWORD), defaults.getLdapPassword());
+    assertEquals(((Boolean) m.get(PoolingLdapConnectionBroker.POOLING)).booleanValue(), defaults
+        .isPooling());
+    assertEquals(((Integer) m.get(PoolingLdapConnectionBroker.POOLING_MAX_CONNS)).intValue(),
         defaults.getPoolMaxConns());
     assertEquals(((Integer) m.get(PoolingLdapConnectionBroker.PORT)).intValue(), defaults
         .getLdapPort());
-    assertEquals(
-        ((Boolean) m.get(PoolingLdapConnectionBroker.SECURE_CONNECTION)).booleanValue(),
+    assertEquals(((Boolean) m.get(PoolingLdapConnectionBroker.SECURE_CONNECTION)).booleanValue(),
         defaults.isSecureConnection());
-    assertEquals(((Boolean) m.get(PoolingLdapConnectionBroker.TLS)).booleanValue(),
-        defaults.isTLS());
+    assertEquals(((Boolean) m.get(PoolingLdapConnectionBroker.TLS)).booleanValue(), defaults
+        .isTLS());
     assertEquals(m.getProperty(PoolingLdapConnectionBroker.USER), defaults.getLdapUser());
   }
 
