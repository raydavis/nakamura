<?xml version="1.0" encoding="ISO-8859-1"?>
  <!--
    * Licensed to the Sakai Foundation (SF) under one * or more contributor license agreements. See
    the NOTICE file * distributed with this work for additional information * regarding copyright
    ownership. The SF licenses this file * to you under the Apache License, Version 2.0 (the *
    "License"); you may not use this file except in compliance * with the License. You may obtain a
    copy of the License at * * http://www.apache.org/licenses/LICENSE-2.0 * * Unless required by
    applicable law or agreed to in writing, * software distributed under the License is distributed
    on an * "AS IS" BASIS, WITHOUT WARRANTIES OR CONDITIONS OF ANY * KIND, either express or
    implied. See the License for the * specific language governing permissions and limitations under
    the License.
  -->
<project xmlns="http://maven.apache.org/POM/4.0.0" xmlns:xsi="http://www.w3.org/2001/XMLSchema-instance"
  xsi:schemaLocation="http://maven.apache.org/POM/4.0.0 http://maven.apache.org/maven-v4_0_0.xsd">
  <modelVersion>4.0.0</modelVersion>
  <parent>
    <artifactId>base</artifactId>
<<<<<<< HEAD
    <groupId>org.sakaiproject.nakamura</groupId>
=======
>>>>>>> 1d6a14d0
    <version>0.4-SNAPSHOT</version>
  </parent>
  <artifactId>org.sakaiproject.nakamura.postprocessors</artifactId>
  <packaging>bundle</packaging>
  <version>0.4</version>
  <name>Sakai Nakamura Postprocessors</name>
  <description>This is a bundle for responding however we like to application events within Nakamura.</description>
  <build>
    <plugins>
      <plugin>
        <groupId>org.apache.felix</groupId>
        <artifactId>maven-scr-plugin</artifactId>
      </plugin>
      <plugin>
        <groupId>org.apache.felix</groupId>
        <artifactId>maven-bundle-plugin</artifactId>
        <extensions>true</extensions>
        <configuration>
          <instructions>
            <Bundle-Category> sakai-nakamura </Bundle-Category>
            <Export-Package> org.sakaiproject.nakamura.postprocessors </Export-Package>
          </instructions>
        </configuration>
      </plugin>
    </plugins>
  </build>
  <dependencies>
    <dependency>
      <groupId>javax.jcr</groupId>
      <artifactId>jcr</artifactId>
    </dependency>
    <dependency>
      <groupId>org.apache.jackrabbit</groupId>
      <artifactId>jackrabbit-core</artifactId>
      <version>1.6.0</version>
      <scope>provided</scope>
    </dependency>
    <dependency>
      <groupId>edu.nyu</groupId>
      <artifactId>xythos-service</artifactId>
      <version>0.0.1-SNAPSHOT</version>
    </dependency>
    <dependency>
      <groupId>org.apache.felix</groupId>
      <artifactId>org.apache.felix.scr.annotations</artifactId>
    </dependency>
    <dependency>
      <groupId>org.apache.felix</groupId>
      <artifactId>org.osgi.compendium</artifactId>
    </dependency>
    <dependency>
      <groupId>org.slf4j</groupId>
      <artifactId>slf4j-api</artifactId>
    </dependency>
  </dependencies>
</project><|MERGE_RESOLUTION|>--- conflicted
+++ resolved
@@ -15,10 +15,8 @@
   <modelVersion>4.0.0</modelVersion>
   <parent>
     <artifactId>base</artifactId>
-<<<<<<< HEAD
     <groupId>org.sakaiproject.nakamura</groupId>
-=======
->>>>>>> 1d6a14d0
+    <artifactId>base</artifactId>
     <version>0.4-SNAPSHOT</version>
   </parent>
   <artifactId>org.sakaiproject.nakamura.postprocessors</artifactId>
