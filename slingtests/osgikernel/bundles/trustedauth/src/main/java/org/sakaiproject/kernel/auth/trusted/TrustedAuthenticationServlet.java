--- conflicted
+++ resolved
@@ -155,20 +155,9 @@
     } else if (req.getRemoteUser() != null) {
       userId = req.getRemoteUser();
     }
-<<<<<<< HEAD
-
-    SimpleCredentials sc = null;
-
-    if (userId != null) {
-      sc = new SimpleCredentials(userId, new char[0]);
-      TrustedUser user = new TrustedUser(userId);
-      sc.setAttribute(TrustedAuthenticationHandler.class.getName(), user);
-    }
-=======
     SimpleCredentials sc = new SimpleCredentials(userId, new char[0]);
     TrustedUser user = new TrustedUser(userId);
     sc.setAttribute(TrustedAuthenticationHandler.class.getName(), user);
->>>>>>> 6a213415
     return sc;
   }
 
