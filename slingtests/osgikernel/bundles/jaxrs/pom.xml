--- conflicted
+++ resolved
@@ -54,15 +54,10 @@
               org.jboss.resteasy.*, org.codehaus.jettison.*;resolution:=optional, org.scannotation.*,
               javassist.bytecode.*, org.apache.commons.collections, org.apache.commons.lang, org.apache.commons.logging, *</Import-Package>
             <Embed-Dependency> resteasy-jaxrs, resteasy-jaxb-provider, json-lib, ezmorph,
-<<<<<<< HEAD
               scannotation, javassist,  commons-beanutils,
               commons-codec, commons-httpclient, jsr250-api  </Embed-Dependency>
-            <Private-Package>org.sakaiproject.kernel.jaxrs</Private-Package>>
-=======
-              scannotation, javassist,  commons-beanutils, commons-logging, commons-lang,
-              commons-collections, commons-codec, commons-httpclient, jsr250-api  </Embed-Dependency>
+              scannotation, javassist,  commons-beanutils, commons-codec, commons-httpclient, jsr250-api  </Embed-Dependency>
             <Private-Package>org.sakaiproject.kernel.jaxrs</Private-Package>
->>>>>>> 3705248d
             <Embed-Transitive> true </Embed-Transitive>
             <Export-Package> org.sakaiproject.kernel.api.jaxrs, javax.ws.rs.* </Export-Package>
           </instructions>
