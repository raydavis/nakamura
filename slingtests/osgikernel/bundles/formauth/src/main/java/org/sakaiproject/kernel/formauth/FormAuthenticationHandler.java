/*
 * Licensed to the Sakai Foundation (SF) under one
 * or more contributor license agreements. See the NOTICE file
 * distributed with this work for additional information
 * regarding copyright ownership. The SF licenses this file
 * to you under the Apache License, Version 2.0 (the
 * "License"); you may not use this file except in compliance
 * with the License. You may obtain a copy of the License at
 *
 *     http://www.apache.org/licenses/LICENSE-2.0
 *
 * Unless required by applicable law or agreed to in writing,
 * software distributed under the License is distributed on an
 * "AS IS" BASIS, WITHOUT WARRANTIES OR CONDITIONS OF ANY
 * KIND, either express or implied. See the License for the
 * specific language governing permissions and limitations under the License.
 */
package org.sakaiproject.kernel.formauth;

import org.apache.sling.engine.auth.AuthenticationHandler;
import org.apache.sling.engine.auth.AuthenticationInfo;
import org.slf4j.Logger;
import org.slf4j.LoggerFactory;

import java.io.IOException;
import java.util.Date;

import javax.jcr.Credentials;
import javax.jcr.SimpleCredentials;
import javax.servlet.http.HttpServletRequest;
import javax.servlet.http.HttpServletResponse;
import javax.servlet.http.HttpSession;

/**
 * <p>
 * This is the Form Based Login Authenticator, its mounted at / and is invoked via the
 * OSGi HttpService handleSecurity call on the context. It is also invoked explicitly via
 * the FormLoginServlet via that authenticator service.
 * </p>
 * <p>
 * When the request is invoked, if the method is a POST, the authentication mechanism will
 * be invoked. If the method is not a post an attempt to get credentials out of the
 * session will be made, if they are found, then the session stored credentials will be
 * used to authenticate the request against the JCR.
 * </p>
 * <p>
 * On POST, if sakaiauth:login = 1, authentication will take place. If sakaiauth:logout =
 * 1, then logout will take place. If sakaiauth:login = 1 then the request parameter "un"
 * will be used for the username and "pw" for the password.
 * </p>
 * <p>
 * Login should be attempted at /system/sling/formlogin where there is a servlet mounted
 * to handle the request, performing this operation anywhere else will result in a
 * resource creation, as POST creates a resource in the default SLing POST mechanism.
 * </p>
 * <p>
 * See {@link FormLoginServlet} to see a description of POST and GET to that servlet.
 * </p>
 * 
 * @scr.component immediate="false" label="%auth.http.name"
 *                description="%auth.http.description"
 * @scr.property name="service.description" value="Form Authentication Handler"
 * @scr.property name="service.vendor" value="The Sakai Foundation"
 * @scr.property nameRef="AuthenticationHandler.PATH_PROPERTY" value="/"
 * @scr.service interface="org.apache.sling.engine.auth.AuthenticationHandler"
 */

public final class FormAuthenticationHandler implements AuthenticationHandler {

  public static final String FORCE_LOGOUT = "sakaiauth:logout";
  public static final String TRY_LOGIN = "sakaiauth:login";
  public static final String USERNAME = "sakaiauth:un";
  public static final String PASSWORD = "sakaiauth:pw";

  /**
   * 
   */
  final class FormAuthentication {

    /**
     *
     */
    private static final long serialVersionUID = 8019850707623762839L;
    private boolean forceLogout;
    private boolean valid;
    private SimpleCredentials credentials;

    /**
     * @param request
     */
    FormAuthentication(HttpServletRequest request) {
      forceLogout = false;
      valid = false;
      LOGGER.info("Checking Request");
      if ("POST".equals(request.getMethod())) {
        LOGGER.info("is a POST");
        if ("1".equals(request.getParameter(FORCE_LOGOUT))) {
          LOGGER.info(" logout");
          valid = false;
          forceLogout = true;
        } else if ("1".equals(request.getParameter(TRY_LOGIN))) {
          LOGGER.info(" login as "+request.getParameter(USERNAME));
          String password = request.getParameter(PASSWORD);
          if (password == null) {
            credentials = new SimpleCredentials(request.getParameter(USERNAME),
                new char[0]);
          } else {
            credentials = new SimpleCredentials(request.getParameter(USERNAME), password
                .toCharArray());
          }
          valid = true;
        } else {
          LOGGER.info("Login was not requested ");
        }
      }
    }

    /**
     * @return
     */
    boolean isValid() {
      return valid;
    }

    /**
     * @return
     */
    boolean isForceLogout() {
      return forceLogout;
    }

    /**
     * @return
     */
    Credentials getCredentials() {
      IllegalAccessError e = new IllegalAccessError(
          "getCredentials() has been invoked from an invalid location ");
      StackTraceElement[] ste = e.getStackTrace();
      if (FormAuthenticationHandler.class.getName().equals(ste[1].getClassName())
          && "authenticate".equals(ste[1].getMethodName())) {
        return credentials;
      }
      throw e;
    }

    /**
     * @return
     */
    public String getUserId() {
      return credentials.getUserID();
    }

  }

  private static final Logger LOGGER = LoggerFactory
      .getLogger(FormAuthenticationHandler.class);
  static final String USER_CREDENTIALS = FormAuthentication.class.getName();
  public static final String SESSION_AUTH = FormAuthenticationHandler.class.getName();
  public static final String REQUEST_USER_CREDENTIALS = SESSION_AUTH + ".userid";

  /**
   * {@inheritDoc}
   * 
   * @see org.apache.sling.engine.auth.AuthenticationHandler#authenticate(javax.servlet.http.HttpServletRequest,
   *      javax.servlet.http.HttpServletResponse)
   */
  public final AuthenticationInfo authenticate(HttpServletRequest request,
      HttpServletResponse response) {
<<<<<<< HEAD
    HttpSession session = request.getSession(false);
=======
>>>>>>> 758af4b2

    // no session authentication info, try the request

    FormAuthentication authentication = new FormAuthentication(request);
    if (authentication.isValid()) {
      // authenticate
<<<<<<< HEAD
      session = request.getSession(true);
      LOGGER
          .warn("Saving a populated credentials object to session, this should not be "
              + "allowed to go into production as it may result in the password being stored "
              + session.getId());
      session.setAttribute(USER_CREDENTIALS, authentication);
      LOGGER.info("Session ID is     :"+session.getId());
      LOGGER.info("Session is New    :"+session.isNew());
      LOGGER.info("Session Created at:"+new Date(session.getCreationTime()));
      LOGGER.info("Session Last Accessed "+new Date(session.getLastAccessedTime()));
      LOGGER.info("Trace",new Exception("TRACEBACK IGNORE"));
      request.setAttribute(REQUEST_USER_CREDENTIALS, authentication.getUserId());
=======
      request.setAttribute(USER_CREDENTIALS, authentication);
>>>>>>> 758af4b2
      return new AuthenticationInfo(SESSION_AUTH, authentication.getCredentials());
    }
    
    HttpSession session = request.getSession(false);
    if (authentication.isForceLogout()) {
      // force logout
      if (session != null) {
        session.removeAttribute(USER_CREDENTIALS);
      }
      // no auth info
      return null;
    }

    if (session != null) {
      LOGGER.info("SessionAuth: Has session {} ",session.getId());
      FormAuthentication savedCredentials = (FormAuthentication) session
          .getAttribute(USER_CREDENTIALS);
      LOGGER.info("SessionAuth: Has session {} with credentials {} ",session.getId(),savedCredentials);
      if (savedCredentials != null && savedCredentials.isValid()) {
        LOGGER.info("SessionAuth: User ID {} ",savedCredentials.getUserId());
<<<<<<< HEAD
        request.setAttribute(REQUEST_USER_CREDENTIALS, savedCredentials.getUserId());
=======
>>>>>>> 758af4b2
        return new AuthenticationInfo(SESSION_AUTH, savedCredentials.getCredentials());
      } else {
        LOGGER.info("SessionAuth: Saved credentials are not valid ");
      }
    } else {
      LOGGER.info("SessionAuth: No Session");
    }
    return null;
  }

  /**
   * {@inheritDoc}
   * 
   * @see org.apache.sling.engine.auth.AuthenticationHandler#requestAuthentication(javax.servlet.http.HttpServletRequest,
   *      javax.servlet.http.HttpServletResponse)
   */
  public boolean requestAuthentication(HttpServletRequest request,
      HttpServletResponse response) throws IOException {
    return true;
  }

}<|MERGE_RESOLUTION|>--- conflicted
+++ resolved
@@ -23,7 +23,6 @@
 import org.slf4j.LoggerFactory;
 
 import java.io.IOException;
-import java.util.Date;
 
 import javax.jcr.Credentials;
 import javax.jcr.SimpleCredentials;
@@ -156,7 +155,6 @@
       .getLogger(FormAuthenticationHandler.class);
   static final String USER_CREDENTIALS = FormAuthentication.class.getName();
   public static final String SESSION_AUTH = FormAuthenticationHandler.class.getName();
-  public static final String REQUEST_USER_CREDENTIALS = SESSION_AUTH + ".userid";
 
   /**
    * {@inheritDoc}
@@ -166,32 +164,13 @@
    */
   public final AuthenticationInfo authenticate(HttpServletRequest request,
       HttpServletResponse response) {
-<<<<<<< HEAD
-    HttpSession session = request.getSession(false);
-=======
->>>>>>> 758af4b2
 
     // no session authentication info, try the request
 
     FormAuthentication authentication = new FormAuthentication(request);
     if (authentication.isValid()) {
       // authenticate
-<<<<<<< HEAD
-      session = request.getSession(true);
-      LOGGER
-          .warn("Saving a populated credentials object to session, this should not be "
-              + "allowed to go into production as it may result in the password being stored "
-              + session.getId());
-      session.setAttribute(USER_CREDENTIALS, authentication);
-      LOGGER.info("Session ID is     :"+session.getId());
-      LOGGER.info("Session is New    :"+session.isNew());
-      LOGGER.info("Session Created at:"+new Date(session.getCreationTime()));
-      LOGGER.info("Session Last Accessed "+new Date(session.getLastAccessedTime()));
-      LOGGER.info("Trace",new Exception("TRACEBACK IGNORE"));
-      request.setAttribute(REQUEST_USER_CREDENTIALS, authentication.getUserId());
-=======
       request.setAttribute(USER_CREDENTIALS, authentication);
->>>>>>> 758af4b2
       return new AuthenticationInfo(SESSION_AUTH, authentication.getCredentials());
     }
     
@@ -212,10 +191,6 @@
       LOGGER.info("SessionAuth: Has session {} with credentials {} ",session.getId(),savedCredentials);
       if (savedCredentials != null && savedCredentials.isValid()) {
         LOGGER.info("SessionAuth: User ID {} ",savedCredentials.getUserId());
-<<<<<<< HEAD
-        request.setAttribute(REQUEST_USER_CREDENTIALS, savedCredentials.getUserId());
-=======
->>>>>>> 758af4b2
         return new AuthenticationInfo(SESSION_AUTH, savedCredentials.getCredentials());
       } else {
         LOGGER.info("SessionAuth: Saved credentials are not valid ");
