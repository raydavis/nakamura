--- conflicted
+++ resolved
@@ -127,10 +127,11 @@
     // Session
     expect(session.getItem("/docproxy/disk/README")).andReturn(documentNode);
     expect(session.getItem("/docproxy/disk")).andReturn(proxyNode);
-<<<<<<< HEAD
-=======
+/*
+    --- removed to match changed servlet
+
     expect(session.getNodeByIdentifier("proxyUUID")).andReturn(proxyNode);
->>>>>>> b4156571
+*/
     expect(resolver.adaptTo(Session.class)).andReturn(session);
     expect(session.getUserID()).andReturn("zach");
 
