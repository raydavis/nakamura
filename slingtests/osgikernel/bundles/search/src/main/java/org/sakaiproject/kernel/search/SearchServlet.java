/*
 * Licensed to the Sakai Foundation (SF) under one
 * or more contributor license agreements. See the NOTICE file
 * distributed with this work for additional information
 * regarding copyright ownership. The SF licenses this file
 * to you under the Apache License, Version 2.0 (the
 * "License"); you may not use this file except in compliance
 * with the License. You may obtain a copy of the License at
 *
 *     http://www.apache.org/licenses/LICENSE-2.0
 *
 * Unless required by applicable law or agreed to in writing,
 * software distributed under the License is distributed on an
 * "AS IS" BASIS, WITHOUT WARRANTIES OR CONDITIONS OF ANY
 * KIND, either express or implied. See the License for the
 * specific language governing permissions and limitations under the License.
 */
package org.sakaiproject.kernel.search;

import static org.sakaiproject.kernel.api.search.SearchConstants.JSON_QUERY;
import static org.sakaiproject.kernel.api.search.SearchConstants.JSON_RESULTS;
import static org.sakaiproject.kernel.api.search.SearchConstants.PARAMS_ITEMS_PER_PAGE;
import static org.sakaiproject.kernel.api.search.SearchConstants.PARAMS_PAGE;
import static org.sakaiproject.kernel.api.search.SearchConstants.REG_PROCESSOR_NAMES;
import static org.sakaiproject.kernel.api.search.SearchConstants.SAKAI_QUERY_LANGUAGE;
import static org.sakaiproject.kernel.api.search.SearchConstants.SAKAI_QUERY_TEMPLATE;
import static org.sakaiproject.kernel.api.search.SearchConstants.SAKAI_RESULTPROCESSOR;
import static org.sakaiproject.kernel.api.search.SearchConstants.SEARCH_RESULT_PROCESSOR;
import static org.sakaiproject.kernel.api.search.SearchConstants.TOTAL;

import org.apache.jackrabbit.util.ISO9075;
import org.apache.sling.api.SlingHttpServletRequest;
import org.apache.sling.api.SlingHttpServletResponse;
import org.apache.sling.api.request.RequestParameter;
import org.apache.sling.api.resource.Resource;
import org.apache.sling.api.servlets.SlingAllMethodsServlet;
import org.apache.sling.commons.json.JSONException;
import org.apache.sling.commons.json.io.JSONWriter;
import org.apache.sling.commons.osgi.OsgiUtil;
import org.osgi.framework.Constants;
import org.osgi.framework.ServiceReference;
import org.osgi.service.component.ComponentContext;
import org.sakaiproject.kernel.api.search.SearchResultProcessor;
<<<<<<< HEAD
import org.sakaiproject.kernel.search.processors.AbstractSearchResultProcessor;
=======
import org.sakaiproject.kernel.api.session.SessionManagerService;
import org.sakaiproject.kernel.api.user.UserFactoryService;
>>>>>>> 7c71b543
import org.slf4j.Logger;
import org.slf4j.LoggerFactory;

import java.io.IOException;
import java.util.ArrayList;
import java.util.List;
import java.util.Map;
import java.util.Map.Entry;
import java.util.concurrent.ConcurrentHashMap;

import javax.jcr.Node;
import javax.jcr.NodeIterator;
import javax.jcr.RepositoryException;
import javax.jcr.query.Query;
import javax.jcr.query.QueryManager;
import javax.jcr.query.QueryResult;
import javax.servlet.ServletException;
import javax.servlet.http.HttpServletResponse;

/**
 * The <code>SearchServlet</code> uses nodes from the
 * 
 * @scr.component immediate="true" label="SearchServlet"
 *                description="a generic resource driven search servlet"
 * @scr.service interface="javax.servlet.Servlet"
 * @scr.property name="service.description"
 *               value="Perfoms searchs based on the associated node."
 * @scr.property name="service.vendor" value="The Sakai Foundation"
 * @scr.property name="sling.servlet.resourceTypes" values.0="sakai/search"
 * @scr.property name="sling.servlet.methods" value="GET"
 * @scr.property name="sling.servlet.extensions" value="json"
 * @scr.reference name="SearchResultProcessor"
 *                interface="org.sakaiproject.kernel.api.search.SearchResultProcessor"
<<<<<<< HEAD
 *                bind="bindSearchResultProcessor"
 *                unbind="unbindSearchResultProcessor" cardinality="0..n"
 *                policy="dynamic"
=======
 *                bind="bindSearchResultProcessor" unbind="unbindSearchResultProcessor"
 *                cardinality="0..n" policy="dynamic"
 * @scr.reference name="SessionManagerService"
 *                interface="org.sakaiproject.kernel.api.session.SessionManagerService"
 *                bind="bindSessionManagerService"
 *                unbind="unbindSessionManagerService"
 * @scr.reference name="UserFactoryService"
 *                interface="org.sakaiproject.kernel.api.user.UserFactoryService"
 *                bind="bindUserFactoryService"
 *                unbind="unbindUserFactoryService"
>>>>>>> 7c71b543
 */
public class SearchServlet extends SlingAllMethodsServlet {

  /**
   *
   */
  private static final long serialVersionUID = 4130126304725079596L;
  private static final Logger LOGGER = LoggerFactory
      .getLogger(SearchServlet.class);
  private SearchResultProcessor defaultSearchProcessor = new AbstractSearchResultProcessor() {
    @Override
    protected void writeNode(JSONWriter write, Node resultNode)
        throws JSONException, RepositoryException {
      write.value(resultNode);
    }
  };
  private SessionManagerService sessionManagerService;
  private UserFactoryService userFactoryService;
  private Map<String, SearchResultProcessor> processors = new ConcurrentHashMap<String, SearchResultProcessor>();
  private Map<Long, SearchResultProcessor> processorsById = new ConcurrentHashMap<Long, SearchResultProcessor>();
  private ComponentContext osgiComponentContext;
  private List<ServiceReference> delayedReferences = new ArrayList<ServiceReference>();

  @Override
  protected void doGet(SlingHttpServletRequest request,
      SlingHttpServletResponse response) throws ServletException, IOException {
    try {
      Resource resource = request.getResource();
      Node node = resource.adaptTo(Node.class);
      if (node != null && node.hasProperty(SAKAI_QUERY_TEMPLATE)) {
        String queryTemplate = node.getProperty(SAKAI_QUERY_TEMPLATE)
            .getString();
        String queryLanguage = Query.SQL;
        if (node.hasProperty(SAKAI_QUERY_LANGUAGE)) {
          queryLanguage = node.getProperty(SAKAI_QUERY_LANGUAGE).getString();
        }
        int nitems = intRequestParameter(request, PARAMS_ITEMS_PER_PAGE, 25);
        int offset = intRequestParameter(request, PARAMS_PAGE, 0) * nitems;

<<<<<<< HEAD
        String queryString = processQueryTemplate(request, queryTemplate,
            queryLanguage);
=======
        String queryString = processQueryTemplate(queryTemplate, queryLanguage);
        queryString = processQueryTemplate(request, queryString, queryLanguage);
>>>>>>> 7c71b543
        LOGGER.info("Posting Query {} ", queryString);
        QueryManager queryManager = node.getSession().getWorkspace()
            .getQueryManager();
        Query query = queryManager.createQuery(queryString, queryLanguage);
        QueryResult result = query.execute();

        JSONWriter write = new JSONWriter(response.getWriter());
        write.object();
        write.key(JSON_QUERY);
        write.value(queryString);
        write.key(PARAMS_ITEMS_PER_PAGE);
        write.value(nitems);
        NodeIterator resultNodes = result.getNodes();
        write.key(TOTAL);
        long total = resultNodes.getSize();
        write.value(total);
        write.key(JSON_RESULTS);
        write.array();
        SearchResultProcessor searchProcessor = defaultSearchProcessor;
        if (node.hasProperty(SAKAI_RESULTPROCESSOR)) {
          searchProcessor = processors.get(node.getProperty(
              SAKAI_RESULTPROCESSOR).getString());
          if (searchProcessor == null) {
            searchProcessor = defaultSearchProcessor;
          }
        }
        searchProcessor.output(write, resultNodes, Math.min(offset, total),
            Math.min(offset + nitems, total + 1));
        write.endArray();
        write.endObject();
      }
    } catch (RepositoryException e) {
      response.sendError(HttpServletResponse.SC_INTERNAL_SERVER_ERROR, e
          .getMessage());
    } catch (JSONException e) {
      response.sendError(HttpServletResponse.SC_INTERNAL_SERVER_ERROR, e
          .getMessage());
    }
  }

  private int intRequestParameter(SlingHttpServletRequest request,
      String paramName, int defaultVal) {
    RequestParameter param = request.getRequestParameter(paramName);
    if (param != null) {
      try {
        return Integer.parseInt(param.getString());
      } catch (NumberFormatException e) {
        LOGGER.warn(paramName + "parameter (" + param.getString()
            + ") is invalid defaulting to " + defaultVal + " items ", e);
      }
    }
    return defaultVal;
  }
  

  protected String processQueryTemplate(String queryTemplate,
      String queryLanguage) {

    try {
    // / Get the current user his userId and his private path.
    String userId = sessionManagerService.getCurrentUserId();    
    String userPrivatePath = "/jcr:root" + userFactoryService.getUserPrivatePath(userId);    
    userPrivatePath = ISO9075.encodePath(userPrivatePath);
    
    queryTemplate = queryTemplate.replaceAll("\\{_userPrivatePath\\}", userPrivatePath);
    queryTemplate = queryTemplate.replaceAll("\\{_userId\\}", userId);
    
    return queryTemplate;
    }
    catch (Exception ex) {
      return queryTemplate;
    }
    
  }

  /**
   * Processes a template of the form select * from y where x = {q} so that
   * strings enclosed in { and } are replaced by the same property in the
   * request.
   * 
   * @param request
   *          the request.
   * @param queryTemplate
   *          the query template.
   * @return A processed query template.
   */
  protected String processQueryTemplate(SlingHttpServletRequest request,
      String queryTemplate, String queryLanguage) {
    StringBuilder sb = new StringBuilder();
    boolean escape = false;
    int vstart = -1;
    char[] ca = queryTemplate.toCharArray();
    String defaultValue = null;
    for (int i = 0; i < ca.length; i++) {
      char c = ca[i];
      if (escape) {
        sb.append(c);
        escape = false;
      } else if (vstart >= 0) {
        if (c == '}') {
          String v = new String(ca, vstart + 1, i - vstart - 1);
          defaultValue = null;
          // Take care of default values
          if (v.contains("|")) {
            String[] val = v.split("\\|");
            v = val[0];
            defaultValue = val[1];            
          }
          RequestParameter rp = request.getRequestParameter(v);
          if (rp != null) {
            sb.append(escapeString(rp.getString(), queryLanguage));
          }
          else if (rp == null && defaultValue != null) {
            sb.append(escapeString(defaultValue, queryLanguage));
          }
          vstart = -1;
        }
      } else {
        switch (c) {
        case '{':
          vstart = i;
          break;
        case '\\':
          escape = true;
          break;
        default:
          sb.append(c);
        }
      }
    }
    return sb.toString();
  }

  private String escapeString(String value, String queryLanguage) {
    String escaped = null;
    if (value != null) {
      if (queryLanguage.equals(Query.XPATH) || queryLanguage.equals(Query.SQL)) {
        // See JSR-170 spec v1.0, Sec. 6.6.4.9 and 6.6.5.2
        escaped = value.replaceAll("\\\\(?![-\"])", "\\\\\\\\").replaceAll("'",
            "\\\\'").replaceAll("'", "''");
      } else {
        LOGGER.error("Unknown query language: " + queryLanguage);
      }
    }
    return escaped;
  }

  protected void bindSearchResultProcessor(ServiceReference serviceReference) {
    synchronized (delayedReferences) {
      if (osgiComponentContext == null) {
        delayedReferences.add(serviceReference);
      } else {
        addProcessor(serviceReference);
      }
    }

  }

  protected void unbindSearchResultProcessor(ServiceReference serviceReference) {
    synchronized (delayedReferences) {
      if (osgiComponentContext == null) {
        delayedReferences.remove(serviceReference);
      } else {
        removeProcessor(serviceReference);
      }
    }

  }

  /**
   * @param serviceReference
   */
  private void removeProcessor(ServiceReference serviceReference) {
    Long serviceId = (Long) serviceReference.getProperty(Constants.SERVICE_ID);
    SearchResultProcessor processor = processorsById.remove(serviceId);
    if (processor != null) {
      List<String> toRemove = new ArrayList<String>();
      for (Entry<String, SearchResultProcessor> e : processors.entrySet()) {
        if (processor.equals(e.getValue())) {
          toRemove.add(e.getKey());
        }
      }
      for (String r : toRemove) {
        processors.remove(r);
      }
    }
  }

  /**
   * @param serviceReference
   */
  private void addProcessor(ServiceReference serviceReference) {
    SearchResultProcessor processor = (SearchResultProcessor) osgiComponentContext
        .locateService(SEARCH_RESULT_PROCESSOR, serviceReference);
    Long serviceId = (Long) serviceReference.getProperty(Constants.SERVICE_ID);

    processorsById.put(serviceId, processor);
    String[] processorNames = OsgiUtil.toStringArray(serviceReference
        .getProperty(REG_PROCESSOR_NAMES));

    for (String processorName : processorNames) {
      processors.put(processorName, processor);
    }
  }

  protected void activate(ComponentContext componentContext) {

    synchronized (delayedReferences) {
      osgiComponentContext = componentContext;
      for (ServiceReference ref : delayedReferences) {
        addProcessor(ref);
      }
      delayedReferences.clear();
    }
  }
<<<<<<< HEAD
=======

  protected void bindSessionManagerService(
      SessionManagerService sessionManagerService) {
    System.out.println("Bound sessionManagerService" + sessionManagerService);
    this.sessionManagerService = sessionManagerService;
  }

  protected void unbindSessionManagerService(
      SessionManagerService sessionManagerService) {
    this.sessionManagerService = null;
  }

  protected void bindUserFactoryService(UserFactoryService userFactoryService) {
    this.userFactoryService = userFactoryService;
  }
  protected void unbindUserFactoryService(UserFactoryService userFactoryService) {
    this.userFactoryService = null;
  }
  
>>>>>>> 7c71b543
}<|MERGE_RESOLUTION|>--- conflicted
+++ resolved
@@ -41,12 +41,9 @@
 import org.osgi.framework.ServiceReference;
 import org.osgi.service.component.ComponentContext;
 import org.sakaiproject.kernel.api.search.SearchResultProcessor;
-<<<<<<< HEAD
 import org.sakaiproject.kernel.search.processors.AbstractSearchResultProcessor;
-=======
 import org.sakaiproject.kernel.api.session.SessionManagerService;
 import org.sakaiproject.kernel.api.user.UserFactoryService;
->>>>>>> 7c71b543
 import org.slf4j.Logger;
 import org.slf4j.LoggerFactory;
 
@@ -80,13 +77,9 @@
  * @scr.property name="sling.servlet.extensions" value="json"
  * @scr.reference name="SearchResultProcessor"
  *                interface="org.sakaiproject.kernel.api.search.SearchResultProcessor"
-<<<<<<< HEAD
  *                bind="bindSearchResultProcessor"
  *                unbind="unbindSearchResultProcessor" cardinality="0..n"
  *                policy="dynamic"
-=======
- *                bind="bindSearchResultProcessor" unbind="unbindSearchResultProcessor"
- *                cardinality="0..n" policy="dynamic"
  * @scr.reference name="SessionManagerService"
  *                interface="org.sakaiproject.kernel.api.session.SessionManagerService"
  *                bind="bindSessionManagerService"
@@ -95,7 +88,6 @@
  *                interface="org.sakaiproject.kernel.api.user.UserFactoryService"
  *                bind="bindUserFactoryService"
  *                unbind="unbindUserFactoryService"
->>>>>>> 7c71b543
  */
 public class SearchServlet extends SlingAllMethodsServlet {
 
@@ -135,13 +127,9 @@
         int nitems = intRequestParameter(request, PARAMS_ITEMS_PER_PAGE, 25);
         int offset = intRequestParameter(request, PARAMS_PAGE, 0) * nitems;
 
-<<<<<<< HEAD
-        String queryString = processQueryTemplate(request, queryTemplate,
-            queryLanguage);
-=======
         String queryString = processQueryTemplate(queryTemplate, queryLanguage);
         queryString = processQueryTemplate(request, queryString, queryLanguage);
->>>>>>> 7c71b543
+
         LOGGER.info("Posting Query {} ", queryString);
         QueryManager queryManager = node.getSession().getWorkspace()
             .getQueryManager();
@@ -357,8 +345,6 @@
       delayedReferences.clear();
     }
   }
-<<<<<<< HEAD
-=======
 
   protected void bindSessionManagerService(
       SessionManagerService sessionManagerService) {
@@ -378,5 +364,4 @@
     this.userFactoryService = null;
   }
   
->>>>>>> 7c71b543
 }