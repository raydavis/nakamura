<project xmlns="http://maven.apache.org/POM/4.0.0" xmlns:xsi="http://www.w3.org/2001/XMLSchema-instance" xsi:schemaLocation="http://maven.apache.org/POM/4.0.0 http://maven.apache.org/maven-v4_0_0.xsd">
  <parent>
    <artifactId>base</artifactId>
    <groupId>org.sakaiproject.kernel</groupId>
    <version>0.1-SNAPSHOT</version>
  </parent>
  <modelVersion>4.0.0</modelVersion>
  <groupId>org.sakaiproject.kernel</groupId>
  <artifactId>org.sakaiproject.kernel.persondirectory</artifactId>
  <packaging>bundle</packaging>
  <name>Sakai Kernel Person Directory Bundle</name>
  <version>0.1-SNAPSHOT</version>
  <build>
    <plugins>
      <plugin>
        <groupId>org.apache.felix</groupId>
        <artifactId>maven-scr-plugin</artifactId>
      </plugin>
      <plugin>
        <groupId>org.apache.felix</groupId>
        <artifactId>maven-bundle-plugin</artifactId>
        <extensions>true</extensions>
        <configuration>
          <instructions>
            <Bundle-Category>
              sakai-kernel
            </Bundle-Category>
          </instructions>
        </configuration>
      </plugin>
    </plugins>
  </build>
  <dependencies>
<!-- annotations -->
    <dependency>
      <groupId>org.apache.felix</groupId>
      <artifactId>org.apache.felix.scr.annotations</artifactId>
    </dependency>
    <dependency>
      <groupId>org.sakaiproject.kernel</groupId>
      <artifactId>org.sakaiproject.kernel.doc</artifactId>
      <version>0.1-SNAPSHOT</version>
    </dependency>

<!-- osgi -->
    <dependency>
      <groupId>org.apache.felix</groupId>
      <artifactId>org.osgi.compendium</artifactId>
    </dependency>

<!-- kernel -->
    <dependency>
      <groupId>org.sakaiproject.kernel</groupId>
      <artifactId>org.sakaiproject.kernel.ldap</artifactId>
      <version>0.1-SNAPSHOT</version>
    </dependency>

<!-- sling -->
    <dependency>
      <groupId>org.apache.sling</groupId>
      <artifactId>org.apache.sling.servlets.post</artifactId>
      <version>2.0.4-incubator</version>
    </dependency>

<!-- servlet api -->
    <dependency>
      <groupId>javax.servlet</groupId>
      <artifactId>servlet-api</artifactId>
    </dependency>

<!-- jcr -->
    <dependency>
      <groupId>javax.jcr</groupId>
      <artifactId>jcr</artifactId>
    </dependency>

<!-- commons -->
    <dependency>
      <groupId>commons-lang</groupId>
      <artifactId>commons-lang</artifactId>
    </dependency>

<!-- logging -->
    <!-- logging -->
    <dependency>
      <groupId>org.slf4j</groupId>
      <artifactId>slf4j-api</artifactId>
    </dependency>
    <dependency>
      <groupId>org.slf4j</groupId>
      <artifactId>slf4j-nop</artifactId>
      <scope>test</scope>
    </dependency>
    <dependency>
      <groupId>org.easymock</groupId>
      <artifactId>easymock</artifactId>
    </dependency>
    <dependency>
<<<<<<< HEAD
      <groupId>org.easymock</groupId>
      <artifactId>easymockclassextension</artifactId>
=======
      <groupId>org.sakaiproject.kernel</groupId>
      <artifactId>org.sakaiproject.kernel.personal</artifactId>
      <version>0.1-SNAPSHOT</version>
      <type>bundle</type>
>>>>>>> 24b0589b
    </dependency>
  </dependencies>
</project><|MERGE_RESOLUTION|>--- conflicted
+++ resolved
@@ -96,15 +96,13 @@
       <artifactId>easymock</artifactId>
     </dependency>
     <dependency>
-<<<<<<< HEAD
       <groupId>org.easymock</groupId>
       <artifactId>easymockclassextension</artifactId>
-=======
+    </dependency>
+    <dependency>
       <groupId>org.sakaiproject.kernel</groupId>
       <artifactId>org.sakaiproject.kernel.personal</artifactId>
       <version>0.1-SNAPSHOT</version>
-      <type>bundle</type>
->>>>>>> 24b0589b
     </dependency>
   </dependencies>
 </project>