--- conflicted
+++ resolved
@@ -80,7 +80,6 @@
    * Default constructor.
    */
   public OsgiJmsBridge() {
-<<<<<<< HEAD
     cliBrokerUrl = System.getProperty("activemq.broker.url");
     if (cliBrokerUrl == null) {
       String brokerProtocol = System.getProperty("activemq.broker.protocol");
@@ -100,8 +99,6 @@
         cliBrokerUrl = brokerProtocol + "://" + brokerHost + ":" + brokerPort;
       }
     }
-=======
->>>>>>> 25a877ee
   }
 
   /**
