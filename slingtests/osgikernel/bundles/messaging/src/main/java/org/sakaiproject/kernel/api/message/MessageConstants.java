/*
 * Licensed to the Sakai Foundation (SF) under one
 * or more contributor license agreements. See the NOTICE file
 * distributed with this work for additional information
 * regarding copyright ownership. The SF licenses this file
 * to you under the Apache License, Version 2.0 (the
 * "License"); you may not use this file except in compliance
 * with the License. You may obtain a copy of the License at
 *
 *     http://www.apache.org/licenses/LICENSE-2.0
 *
 * Unless required by applicable law or agreed to in writing,
 * software distributed under the License is distributed on an
 * "AS IS" BASIS, WITHOUT WARRANTIES OR CONDITIONS OF ANY
 * KIND, either express or implied. See the License for the
 * specific language governing permissions and limitations under the License.
 */
package org.sakaiproject.kernel.api.message;

/**
 * 
 */
public interface MessageConstants {

  /**
   *
   */
  public static final String SAKAI_MESSAGESTORE_RT = "sakai/messagestore";

  /**
   *
   */
  public static final String MESSAGE_OPERATION = "org.sakaiproject.kernel.message.operation";
  /**
  *
  */
  public static final String PROP_SAKAI_MESSAGEBOX = "sakai:messagebox";
  /**
  *
  */
  public static final String SAKAI_MESSAGE_RT = "sakai/message";
  /**
   * The property wether this message has been read or not.
   */
  public static final String PROP_SAKAI_READ = "sakai:read";
  /**
 *
 */
  public static final String PROP_SAKAI_SENDSTATE = "sakai:sendstate";

  /**
   * The value for this property will define what kind of message this is. ex: internal,
   * email, ..
   */
  public static final String PROP_SAKAI_TYPE = "sakai:type";
  /**
   * This property will hold the value to send the message to.
   */
  public static final String PROP_SAKAI_TO = "sakai:to";
  /**
   * This property will hold the value for whom this message sent.
   */
  public static final String PROP_SAKAI_FROM = "sakai:from";
  /**
   * This property will hold the value for the subject.
   */
  public static final String PROP_SAKAI_SUBJECT = "sakai:subject";
  /**
   * This property will hold the value for the body.
   */
  public static final String PROP_SAKAI_BODY = "sakai:body";
  /**
   * This property will hold the path to the previous message (starts after the message
   * store.)
   */
  public static final String PROP_SAKAI_PREVIOUS_MESSAGE = "sakai:previousmessage";

  /** 
   * This property will hold the e-mail address for the mailbox
   */
  public static final String SAKAI_EMAIL_ADDRESS = "sakai:email";
  
  /**
   * The name for the outbox box.
   */
  public static final String BOX_OUTBOX = "outbox";
  /**
   * The name for the inbox box.
   */
  public static final String BOX_INBOX = "inbox";
  /**
   * The name for the sent box.
   */
  public static final String BOX_SENT = "sent";
  /**
  *
  */
  public static final String STATE_NONE = "none";
  /**
  *
  */
  public static final String STATE_NOTIFIED = "notified";
  /**
  *
  */
  public static final String STATE_PENDING = "pending";
  /**
   *
   */
  public static final String PENDINGMESSAGE_EVENT = "org/sakaiproject/kernel/message/pending";
  /**
   *
   */
  public static final String EVENT_LOCATION = "location";
  /**
   * JCR folder name for messages.
   */
  public static final String FOLDER_MESSAGES = "message";
  public static final String _USER_MESSAGE = "/_user/message";
  /**
   * JCR folder name for chat logs.
   */
  public static final String FOLDER_CHATS = "chatlogs";

  /**
   * Identifier for an internal message.
   */
  public static final String TYPE_INTERNAL = "internal";

  /**
   * Identifier for a chat message.
   */
  public static final String TYPE_CHAT = "chat";

  /**
   * Cleanup chat messages every X minutes
   */
  public static final int CLEAUNUP_EVERY_X_MINUTES = 120;

  /**
   * The user message path.
   */
<<<<<<< HEAD
   public static final String SEARCH_PROP_MESSAGESTORE = "_userMessagePath";
   public static final String SEARCH_PROP_MESSAGEROOT = "_messageStoreRoot";
=======
  public static final String SEARCH_PROP_MESSAGESTORE = "_userMessagePath";
>>>>>>> 9c965027

  public static final String PROP_SAKAI_MESSAGEERROR = "sakai:messageError";
}<|MERGE_RESOLUTION|>--- conflicted
+++ resolved
@@ -140,12 +140,8 @@
   /**
    * The user message path.
    */
-<<<<<<< HEAD
-   public static final String SEARCH_PROP_MESSAGESTORE = "_userMessagePath";
-   public static final String SEARCH_PROP_MESSAGEROOT = "_messageStoreRoot";
-=======
   public static final String SEARCH_PROP_MESSAGESTORE = "_userMessagePath";
->>>>>>> 9c965027
+  public static final String SEARCH_PROP_MESSAGEROOT = "_messageStoreRoot";
 
   public static final String PROP_SAKAI_MESSAGEERROR = "sakai:messageError";
 }