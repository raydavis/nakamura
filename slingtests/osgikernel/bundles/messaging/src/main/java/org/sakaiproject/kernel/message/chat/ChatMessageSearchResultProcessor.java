/*
 * Licensed to the Sakai Foundation (SF) under one
 * or more contributor license agreements. See the NOTICE file
 * distributed with this work for additional information
 * regarding copyright ownership. The SF licenses this file
 * to you under the Apache License, Version 2.0 (the
 * "License"); you may not use this file except in compliance
 * with the License. You may obtain a copy of the License at
 *
 *     http://www.apache.org/licenses/LICENSE-2.0
 *
 * Unless required by applicable law or agreed to in writing,
 * software distributed under the License is distributed on an
 * "AS IS" BASIS, WITHOUT WARRANTIES OR CONDITIONS OF ANY
 * KIND, either express or implied. See the License for the
 * specific language governing permissions and limitations under the License.
 */
package org.sakaiproject.kernel.message.chat;

import org.apache.sling.commons.json.JSONException;
import org.apache.sling.commons.json.io.JSONWriter;
import org.sakaiproject.kernel.api.message.MessageConstants;
import org.sakaiproject.kernel.api.message.MessageSearchResultProcessor;
import org.sakaiproject.kernel.api.search.SearchResultProcessor;

import javax.jcr.Node;
import javax.jcr.NodeIterator;
import javax.jcr.Property;
import javax.jcr.PropertyIterator;
import javax.jcr.RepositoryException;

/**
 * Formats message node search results
 * 
 * @scr.component immediate="true" label="MessageSearchResultProcessor"
 *                description="Formatter for message search results"
 * @scr.property name="service.vendor" value="The Sakai Foundation"
 * @scr.property name="sakai.search.processor" value="ChatMessage"
 * @scr.service 
 *              interface="org.sakaiproject.kernel.api.search.SearchResultProcessor"
 */
public class ChatMessageSearchResultProcessor extends
    MessageSearchResultProcessor implements SearchResultProcessor {

  public void output(JSONWriter write, NodeIterator resultNodes, long start, long end)
      throws RepositoryException, JSONException {
<<<<<<< HEAD
    resultNodes.skip(start);
    long i = start;
    while (resultNodes.hasNext() && i < end) {
=======
    System.out.println("Processing chat items");
    
    NodeIterator resultNodes = result.getNodes();
    int i = 1;
    while (resultNodes.hasNext() && i <= nitems) {
>>>>>>> 7c71b543
      Node resultNode = resultNodes.nextNode();
      parseMessage(write, resultNode);
      i++;
    }

  }

  /**
   * Parses the message to a usable JSON format for the UI. Once a message gets
   * fetched it automaticly gets marked as read.
   * 
   * @param write
   * @param resultNode
   * @throws JSONException
   * @throws RepositoryException
   */
  private void parseMessage(JSONWriter write, Node resultNode)
      throws JSONException, RepositoryException {
    write.object();

    // Add some extra properties.
    write.key("id");
    write.value(resultNode.getName());
    write.key("path");
    write.value(messagingService.getMessagePathFromMessageStore(resultNode));

    // TODO : This should probably be using an Authorizable. However, updated
    // properties were not included in this..
    if (resultNode.hasProperty(MessageConstants.PROP_SAKAI_TO)) {
      writeUserInfo(resultNode, write, MessageConstants.PROP_SAKAI_TO, "userTo");
    }

    if (resultNode.hasProperty(MessageConstants.PROP_SAKAI_FROM)) {
      writeUserInfo(resultNode, write, MessageConstants.PROP_SAKAI_FROM,
          "userFrom");
    }

    // List all of the properties on here.
    PropertyIterator pi = resultNode.getProperties();
    while (pi.hasNext()) {
      Property p = pi.nextProperty();
      write.key(p.getName());
      write.value(p.getString());
    }

    write.endObject();

    // Check if this message has been read already.
    if (resultNode.hasProperty(MessageConstants.PROP_SAKAI_READ)
        && resultNode.getProperty(MessageConstants.PROP_SAKAI_READ)
            .getBoolean() != true) {
      resultNode.setProperty(MessageConstants.PROP_SAKAI_READ, true);
    }
  }
}<|MERGE_RESOLUTION|>--- conflicted
+++ resolved
@@ -44,17 +44,9 @@
 
   public void output(JSONWriter write, NodeIterator resultNodes, long start, long end)
       throws RepositoryException, JSONException {
-<<<<<<< HEAD
     resultNodes.skip(start);
     long i = start;
     while (resultNodes.hasNext() && i < end) {
-=======
-    System.out.println("Processing chat items");
-    
-    NodeIterator resultNodes = result.getNodes();
-    int i = 1;
-    while (resultNodes.hasNext() && i <= nitems) {
->>>>>>> 7c71b543
       Node resultNode = resultNodes.nextNode();
       parseMessage(write, resultNode);
       i++;
