--- conflicted
+++ resolved
@@ -3,10 +3,6 @@
 	"title": "Latest News",
 	"type": "webpage",
 	"position": "400000",
-<<<<<<< HEAD
-	"acl": "parent"
-=======
 	"acl": "parent",
 	"jcr:mixinTypes": "sakai:propertiesmix"
->>>>>>> 1bfb3f98
     }