--- conflicted
+++ resolved
@@ -84,22 +84,6 @@
  * /site/container/site.createsite If the node is of type of sakai/sites, then create the
  * site based on a request property If the note is not of type sakai/sites, and exists
  * make it a sakai/site
-<<<<<<< HEAD
- * 
- * @scr.component immediate="true" label="CreateSiteServlet"
- *                description="Create site servlet"
- * @scr.service interface="javax.servlet.Servlet"
- * @scr.property name="service.description" value=
- *               "Supports creation of sites, either from existing folders, or new folders."
- * @scr.property name="service.vendor" value="The Sakai Foundation"
- * @scr.property name="sling.servlet.resourceTypes" values.0="sling/servlet/default"
- *               values.1="sakai/sites"
- * @scr.property name="sling.servlet.methods" value="POST"
- * @scr.property name="sling.servlet.selectors" value="createsite"
- * @scr.reference name="SlingRepository"
- *                interface="org.apache.sling.jcr.api.SlingRepository"
-=======
->>>>>>> efb9cda3
  */
 @Component(immediate = true, label = "%site.createSiteServlet.label", description = "%site.createSiteServlet.desc")
 @SlingServlet(resourceTypes = { "sling/servlet/default", "sakai/sites" }, methods = "POST", selectors = "createsite", generateComponent = false)
@@ -154,13 +138,8 @@
 
   @Reference
   private transient SlingRepository slingRepository;
-<<<<<<< HEAD
-  
-  /** @scr.reference */
-=======
 
   @Reference
->>>>>>> efb9cda3
   private transient VersionService versionService;
   
   /** @scr.reference */
@@ -168,7 +147,7 @@
 
   /**
    * {@inheritDoc}
-   * 
+   *
    * @see org.apache.sling.api.servlets.SlingAllMethodsServlet#doPost(org.apache.sling.api.SlingHttpServletRequest,
    *      org.apache.sling.api.SlingHttpServletResponse)
    */
@@ -273,6 +252,11 @@
             LOGGER.warn(e.getMessage(), e);
           }
         }
+        // site creation notification
+        Dictionary<String,String> eventProps = new Hashtable<String,String>();
+        eventProps.put("sitePath", sitePath);
+        eventProps.put("userId", currentUser.getID());
+        eventAdmin.postEvent(new Event("org/sakaiproject/nakamura/api/site/event/create", eventProps));
       } finally {
         if (adminSession != null) {
           adminSession.logout();
@@ -283,8 +267,7 @@
       // in the usual way.
       RequestDispatcherOptions requestDispatcherOptions = new RequestDispatcherOptions();
       requestDispatcherOptions.setReplaceSelectors("");
-      RequestDispatcher requestDispatcher = request.getRequestDispatcher(sitePath,
-          requestDispatcherOptions);
+      RequestDispatcher requestDispatcher = request.getRequestDispatcher(sitePath, requestDispatcherOptions);
       requestDispatcher.forward(request, response);
     } catch (RepositoryException ex) {
       throw new ServletException(ex.getMessage(), ex);
@@ -293,20 +276,21 @@
   }
 
   /**
-   * A special pseudo-privilege stored as a normal node property is used to determine
-   * whether the current user has permission to create a site in the specified location.
-   * The standard "jcr:addChildNodes" privilege is both insufficient (it does not allow
-   * setting properties on the newly created node) and too powerful (it would let users
-   * sabotage site trees which were otherwise inaccessible to them).
-   * 
+   * A special pseudo-privilege stored as a normal node property is used
+   * to determine whether the current user has permission to create a site
+   * in the specified location. The standard "jcr:addChildNodes" privilege
+   * is both insufficient (it does not allow setting properties on the newly
+   * created node) and too powerful (it would let users sabotage site
+   * trees which were otherwise inaccessible to them).
+   *
    * @param session
    * @param sitePath
    * @param adminSession needed to check node paths in case the current user does
    *   not have read access
    * @param userId
-   * @return true if the specified user can create a site at the specified path regardless
-   *         of other access restrictions; false if the user needs to rely on normal
-   *         security checks
+   * @return true if the specified user can create a site at the specified path
+   *   regardless of other access restrictions; false if the user needs to rely on
+   *   normal security checks
    * @throws RepositoryException
    */
   private boolean isCreateSiteGranted(Session session, Session adminSession, String sitePath, Authorizable currentUser) throws RepositoryException {
@@ -332,8 +316,8 @@
     // iterate up to (but not including) the root looking for a site marker.
     Node siteMarker = firstRealNode;
     Set<String> principals = new HashSet<String>();
-    PrincipalIterator principalIterator = principalManager.getGroupMembership(currentUser
-        .getPrincipal());
+    PrincipalIterator principalIterator = principalManager
+        .getGroupMembership(currentUser.getPrincipal());
     boolean granted = false;
     while (!"/".equals(siteMarker.getPath())) {
       if (siteMarker.hasProperty(SITE_CREATE_PRIVILEGE)) {
@@ -368,7 +352,7 @@
 
   /**
    * Create a site from a template node and its children.
-   * 
+   *
    * @param session
    * @param templatePath
    * @param sitePath
@@ -379,7 +363,8 @@
     ensureParent(session, sitePath);
     
     // Copy the template files in the new folder.
-    LOGGER.debug("Copying template ({}) to new dir ({})", templatePath, sitePath);
+    LOGGER.debug("Copying template ({}) to new dir ({})", templatePath,
+        sitePath);
     Workspace workspace = session.getWorkspace();
     workspace.copy(templatePath, sitePath);
     Node siteNode = (Node) session.getItem(sitePath);
@@ -532,12 +517,7 @@
   private void versionNodeAndChildren(Node n, String userID, Session createSession) {
     try {
       // TODO do better check
-      if (n.isNode()
-          && !n.getName().startsWith("rep:")
-          && !n.getName().startsWith("jcr:")
-          && n.hasProperties()
-          && !n.getProperty(JcrConstants.JCR_PRIMARYTYPE).getString().equals(
-              JcrConstants.NT_RESOURCE)) {
+      if (n.isNode() && !n.getName().startsWith("rep:") && !n.getName().startsWith("jcr:") && n.hasProperties() && !n.getProperty(JcrConstants.JCR_PRIMARYTYPE).getString().equals(JcrConstants.NT_RESOURCE)) {
         versionService.saveNode((Node) createSession.getItem(n.getPath()), userID);
         NodeIterator it = n.getNodes();
         // Version the childnodes
