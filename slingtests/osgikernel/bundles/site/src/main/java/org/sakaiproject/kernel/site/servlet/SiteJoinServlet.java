/*
 * Licensed to the Sakai Foundation (SF) under one
 * or more contributor license agreements. See the NOTICE file
 * distributed with this work for additional information
 * regarding copyright ownership. The SF licenses this file
 * to you under the Apache License, Version 2.0 (the
 * "License"); you may not use this file except in compliance
 * with the License. You may obtain a copy of the License at
 *
 *     http://www.apache.org/licenses/LICENSE-2.0
 *
 * Unless required by applicable law or agreed to in writing,
 * software distributed under the License is distributed on an
 * "AS IS" BASIS, WITHOUT WARRANTIES OR CONDITIONS OF ANY
 * KIND, either express or implied. See the License for the
 * specific language governing permissions and limitations under the License.
 */
package org.sakaiproject.kernel.site.servlet;

import org.apache.sling.api.SlingHttpServletRequest;
import org.apache.sling.api.SlingHttpServletResponse;
import org.apache.sling.api.request.RequestParameter;
import org.sakaiproject.kernel.api.site.SiteException;
import org.sakaiproject.kernel.api.site.SiteService;
import org.slf4j.Logger;
import org.slf4j.LoggerFactory;

import java.io.IOException;

import javax.jcr.Node;
import javax.servlet.ServletException;
import javax.servlet.http.HttpServletResponse;

/**
 * The <code>SiteServiceJoinServlet</code> supports Join, UnJoin for joinable sites and
 * initiates authorized Joining workflow.
 * 
 * @scr.component immediate="true" label="SiteJoinServlet"
 *                description="Join servlet for site service"
 * @scr.service interface="javax.servlet.Servlet"
 * @scr.property name="service.description"
 *               value="Supports Join functionality on the site."
 * @scr.property name="service.vendor" value="The Sakai Foundation"
 * @scr.property name="sling.servlet.resourceTypes" values.0="sakai/site"
 * @scr.property name="sling.servlet.methods" value="POST"
 * @scr.property name="sling.servlet.selectors" value="join"
 */
public class SiteJoinServlet extends AbstractSiteServlet {

  /**
   *
   */
  private static final long serialVersionUID = 7673360724593565303L;
  /**
   *
   */
  private static final Logger LOG = LoggerFactory.getLogger(SiteJoinServlet.class);


  /**
   * {@inheritDoc}
   * 
   * @see org.apache.sling.api.servlets.SlingAllMethodsServlet#doPost(org.apache.sling.api.SlingHttpServletRequest,
   *      org.apache.sling.api.SlingHttpServletResponse)
   */
  @Override
  protected void doPost(SlingHttpServletRequest request, SlingHttpServletResponse response)
      throws ServletException, IOException {
    LOG.info("Got get to SiteServiceGetServlet");
    Node site = request.getResource().adaptTo(Node.class);
    if (site == null) {
      response.sendError(HttpServletResponse.SC_NO_CONTENT, "Couldn't find site node");
      return;
    }
    if (!getSiteService().isSite(site)) {
      response.sendError(HttpServletResponse.SC_BAD_REQUEST,
          "Location does not represent site ");
      return;
    }
    RequestParameter requestedGroup = request
        .getRequestParameter(SiteService.PARAM_GROUP);
    if (requestedGroup == null) {
      response.sendError(HttpServletResponse.SC_BAD_REQUEST,
          "Target Group must be specified in the request parameter "
              + SiteService.PARAM_GROUP);
<<<<<<< HEAD
      return;
    }

    try {
      getSiteService().joinSite(site, requestedGroup.getString());
=======
    } else {
      try {
        getSiteService().joinSite(site, requestedGroup.getString());
>>>>>>> 4c4e46fd

        response.sendError(HttpServletResponse.SC_OK);
      } catch (SiteException ex) {
        response.sendError(ex.getSatusCode(), ex.getMessage());
      }
    }
    return;

  }

}<|MERGE_RESOLUTION|>--- conflicted
+++ resolved
@@ -83,22 +83,15 @@
       response.sendError(HttpServletResponse.SC_BAD_REQUEST,
           "Target Group must be specified in the request parameter "
               + SiteService.PARAM_GROUP);
-<<<<<<< HEAD
       return;
     }
 
     try {
       getSiteService().joinSite(site, requestedGroup.getString());
-=======
-    } else {
-      try {
-        getSiteService().joinSite(site, requestedGroup.getString());
->>>>>>> 4c4e46fd
 
-        response.sendError(HttpServletResponse.SC_OK);
-      } catch (SiteException ex) {
-        response.sendError(ex.getSatusCode(), ex.getMessage());
-      }
+      response.sendError(HttpServletResponse.SC_OK);
+    } catch (SiteException ex) {
+      response.sendError(ex.getSatusCode(), ex.getMessage());
     }
     return;
 
