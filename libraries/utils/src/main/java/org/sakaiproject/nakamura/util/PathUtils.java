/*
 * Licensed to the Sakai Foundation (SF) under one
 * or more contributor license agreements. See the NOTICE file
 * distributed with this work for additional information
 * regarding copyright ownership. The SF licenses this file
 * to you under the Apache License, Version 2.0 (the
 * "License"); you may not use this file except in compliance
 * with the License. You may obtain a copy of the License at
 *
 *     http://www.apache.org/licenses/LICENSE-2.0
 *
 * Unless required by applicable law or agreed to in writing,
 * software distributed under the License is distributed on an
 * "AS IS" BASIS, WITHOUT WARRANTIES OR CONDITIONS OF ANY
 * KIND, either express or implied. See the License for the
 * specific language governing permissions and limitations under the License.
 */
package org.sakaiproject.nakamura.util;

import org.apache.jackrabbit.api.security.principal.ItemBasedPrincipal;
import org.apache.jackrabbit.api.security.user.Authorizable;
import org.slf4j.Logger;
import org.slf4j.LoggerFactory;

import java.io.UnsupportedEncodingException;
import java.security.MessageDigest;
import java.security.NoSuchAlgorithmException;
import java.security.Principal;
import java.util.Calendar;

import javax.jcr.RepositoryException;

/**
 * Generate a path prefix based on the user id.
 * 
 */
public class PathUtils {

  /**
   *
   */
  private static final Logger logger = LoggerFactory.getLogger(PathUtils.class);

  /**
   * Generate a path using a SHA-1 hash split into path parts to generate a unique path to
   * the user information, that will not result in too many objects in each folder.
   * 
   * @param user
   *          the user for which the path will be generated.
   * @return a structured path fragment for the user.
   */
  @Deprecated
  public static String getUserPrefix(String user, int levels) {
    if (user != null) {
      if (user.length() == 0) {
        user = "anon";
      }
      return getStructuredHash(user, levels, false);
    }
    return null;
  }

  /**
   * Get the prefix for a message.
   * 
   * @return Prefix used to store a message. Defaults to a yyyy/mm/dd structure.
   * @see java.text.SimpleDateFormat for pattern definitions.
   */
  @Deprecated
  public static String getMessagePath() {
    Calendar c = Calendar.getInstance();
    String prefix = "/" + c.get(Calendar.YEAR) + "/" + c.get(Calendar.MONTH) + "/";
    return prefix;
  }

  /**
   * @param target
   *          the target being formed into a structured path.
   * @param b
   * @return the structured path.
   */
  private static String getStructuredHash(String target, int levels, boolean absPath) {
    try {
      // take the first element as the key for the target so that subtrees end up in the
      // same place.
      String[] elements = StringUtils.split(target, '/', 1);
      String pathInfo = removeFirstElement(target);
      target = elements[0];

      target = String.valueOf(target);
      MessageDigest md = MessageDigest.getInstance("SHA-1");
      byte[] userHash = md.digest(target.getBytes("UTF-8"));

      char[] chars = new char[(absPath ? 1 : 0) + levels * 3 + target.length()
          + pathInfo.length()];
      int j = 0;
      if (absPath) {
        chars[j++] = '/';
      }
      for (int i = 0; i < levels; i++) {
        byte current = userHash[i];
        int hi = (current & 0xF0) >> 4;
        int lo = current & 0x0F;
        chars[j++] = (char) (hi < 10 ? ('0' + hi) : ('a' + hi - 10));
        chars[j++] = (char) (lo < 10 ? ('0' + lo) : ('a' + lo - 10));
        chars[j++] = '/';
      }
      for (int i = 0; i < target.length(); i++) {
        char c = target.charAt(i);
        if (!Character.isLetterOrDigit(c)) {
          c = '_';
        }
        chars[j++] = c;

      }
      for (int i = 0; i < pathInfo.length(); i++) {
        chars[j++] = pathInfo.charAt(i);
      }
      return new String(chars);
    } catch (NoSuchAlgorithmException e) {
      logger.error(e.getMessage(), e);
    } catch (UnsupportedEncodingException e) {
      logger.error(e.getMessage(), e);
    }
    return null;
  }

  /**
   * Return the path of the parent node.
   *
   * @param resourceReference
   *          A string that represents a path in JCR (can end with /)
   * @return If given "/foo/bar///" will return /foo.
   */
  public static String getParentReference(String resourceReference) {
    char[] ref = resourceReference.toCharArray();
    int i = ref.length - 1;
    while (i >= 0 && ref[i] == '/') {
      i--;
    }
    while (i >= 0 && ref[i] != '/') {
      i--;
    }
    while (i >= 0 && ref[i] == '/') {
      i--;
    }
    if (i == -1) {
      return "/";
    }
    return new String(ref, 0, i + 1);
  }

  /**
   * @param path
   *          the original path.
   * @return a pooled hash of the filename
   */
  @Deprecated
  public static String getDatePath(String path, int levels) {
    String hash = getStructuredHash(path, levels, true);
    Calendar c = Calendar.getInstance();
    StringBuilder sb = new StringBuilder();
    sb.append("/").append(c.get(Calendar.YEAR)).append("/").append(c.get(Calendar.MONTH))
        .append(hash);
    return sb.toString();
  }

  /**
   * @param path
   *          the original path.
   * @return a pooled hash of the filename
   */
  public static String getShardPath(String path, int levels) {
    return getStructuredHash(path, levels, true);
  }

  /**
   * Normalizes the input path to an absolute path prepending / and ensuring that the path
   * does not end in /.
   * 
   * @param pathFragment
   *          the path.
   * @return a normalized path.
   */
  public static String normalizePath(String pathFragment) {
    if ( pathFragment == null ) {
      return "";
    }
    char[] source = pathFragment.toCharArray();
    char[] normalized = new char[source.length + 1];
    int i = 0;
    int j = 0;
    if (source.length == 0 || source[i] != '/') {
      normalized[j++] = '/';
    }
    boolean slash = false;
    for (; i < source.length; i++) {
      char c = source[i];
      switch (c) {
      case '/':
        if (!slash) {
          normalized[j++] = c;
        }
        slash = true;
        break;
      default:
        slash = false;
        normalized[j++] = c;
        break;
      }
    }
    if (j > 1 && normalized[j - 1] == '/') {
      j--;
    }
    return new String(normalized, 0, j);
  }

  /**
   * Removes the first element of the path
   * 
   * @param path
   *          the path
   * @return the path with the first element removed.
   */
  public static String removeFirstElement(String path) {
    if (path == null || path.length() == 0) {
      return path;
    }
    char[] p = path.toCharArray();
    int i = 0;
    while (i < p.length && p[i] == '/') {
      i++;
    }
    while (i < p.length && p[i] != '/') {
      i++;
    }
    if (i < p.length) {
      return new String(p, i, p.length - i);
    }
    return "/";
  }

  /**
   * Remove the last path element.
   * 
   * @param path
   *          the path
   * @return the path with the last element removed.
   */
  public static String removeLastElement(String path) {
    if (path == null || path.length() == 0) {
      return path;
    }
    char[] p = path.toCharArray();
    int i = p.length - 1;
    while (i >= 0 && p[i] == '/') {
      i--;
    }
    while (i >= 0 && p[i] != '/') {
      i--;
    }
    if (i > 0) {
      return new String(p, 0, i);
    }
    return "/";

  }

  /**
   * Parses the path into all the parts before the first . in the last path element, and
   * everything after the first . in the last element.
   * 
   * @param relativePath
   * @return
   */
  public static String[] getNodePathParts(String relativePath) {
    char[] c = relativePath.toCharArray();
    int dot = -1;
    for (int i = 0; i < c.length; i++) {
      if (c[i] == '/') {
        dot = -1;
      } else if (c[i] == '.' && dot == -1) {
        dot = i;
      }
    }
    if (dot < 0) {
      return new String[] {relativePath, ""};
    }
    return new String[] {new String(c, 0, dot), new String(c, dot, c.length - dot)};
  }

  /**
   * @param servletPath
   * @param pathInfo
   * @return
   */
  public static String toInternalShardPath(String servletPath, String pathInfo,
      String selector) {
    return PathUtils.normalizePath(servletPath + PathUtils.getShardPath(pathInfo, 4)
        + selector);
  }

  /**
   * @param dest
   * @return
   */
  public static String lastElement(String dest) {
    int i = dest.lastIndexOf('/');
    if ( i == dest.length()-1 ) {
      return "";
    }
    if (i > -1) {
      dest = dest.substring(i+1);
    }
    i = dest.indexOf('.');
    if (i > -1) {
      dest = dest.substring(0, i);
    }
    return dest;
  }
  
  /**
   * Returns a suitable hash path that can be used to create full path's to locations.
   * 
   * @param o
   *          An object that can be adapted to something where a path can get extracted
   *          from. Currently supported: {@link Authorizable}, {@link ItemBasedPrincipal}
   *          and {@link SubPathProducer}
   * @return
   */
  public static String getSubPath(Object o) {
    String sub = null;
    if (o instanceof Authorizable) {
      try {
        Authorizable au = (Authorizable) o;
        Principal p = au.getPrincipal();
        if ( au.hasProperty("path") ) {
          sub = au.getProperty("path")[0].getString();
        } else if ( p instanceof ItemBasedPrincipal ) {
          String path = ((ItemBasedPrincipal) p).getPath();
          int i = path.lastIndexOf("rep:");
          i = path.indexOf('/',i+1);
          sub = path.substring(i);
        } else {
          sub = "/"+au.getID();          
        }
      } catch (RepositoryException e) {
        throw new RuntimeException(e);
      }
    } else if (o instanceof ItemBasedPrincipal) {
      try {
        String path = ((ItemBasedPrincipal) o).getPath();
        int i = path.lastIndexOf("rep:");
        i = path.indexOf('/',i+1);
        sub = path.substring(i);
      } catch (RepositoryException e) {
        throw new RuntimeException(e);
      }
    } else if (o instanceof Principal) {
      sub = "/"+((Principal) o).getName();
    } else if (o instanceof SubPathProducer) {
      sub = ((SubPathProducer) o).getSubPath();
    } 
    return PathUtils.normalizePath(sub);
  }

  /**
   * @param messagePathBase
   * @param messageId
   * @param string
   * @return
   */
  public static String toSimpleShardPath(String pathBase, String messageId,
      String pathEnd) {
    char[] shard = "________".toCharArray();
    for( int i = 0; i < messageId.length() && i < shard.length; i++ ) {
      shard[i] = messageId.charAt(i);
    }
    StringBuilder sb = new StringBuilder();
    sb.append(pathBase);
    for ( int i = 0; i < 4; i++ ) {
      sb.append("/").append(new String(shard,i*2,2));
    }
    sb.append("/").append(messageId);
    sb.append(pathEnd);
    return sb.toString();
  }

  public static Object translateAuthorizablePath(Object value) {
    String s = String.valueOf(value);
    if (s != null && s.length() > 4) {
      if (s.charAt(0) == '/' && s.charAt(1) == '_') {
        if ( s.length() > 16 && s.startsWith("/_user/")) {
          return "/~"+s.substring(16);
        } else if ( s.length() > 17 && s.startsWith("/_group/")) {
          return "/~"+s.substring(17);
        }
      } else if ( s.startsWith("a:")) {
        return "/~"+s.substring(2); // sparse
<<<<<<< HEAD
=======
      } else if ( s.startsWith("/a:")) {
        return "/~"+s.substring(3); // sparse, odd tricky case
>>>>>>> bd3c7cb6
      }
    }
    return value;
  }

  public static String getAuthorizableId(String path) {
    if ( path.startsWith("a:") || path.startsWith("/~") ) {
      path = path.substring(2);
      int i = path.indexOf('/');
      if ( i > 0 ) {
        path = path.substring(0,i);
      }
      return path;
    }
    return null;
  }

}<|MERGE_RESOLUTION|>--- conflicted
+++ resolved
@@ -397,11 +397,8 @@
         }
       } else if ( s.startsWith("a:")) {
         return "/~"+s.substring(2); // sparse
-<<<<<<< HEAD
-=======
       } else if ( s.startsWith("/a:")) {
         return "/~"+s.substring(3); // sparse, odd tricky case
->>>>>>> bd3c7cb6
       }
     }
     return value;
