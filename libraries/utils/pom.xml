<?xml version="1.0" encoding="ISO-8859-1"?>
  <!--
 * Licensed to the Sakai Foundation (SF) under one
 * or more contributor license agreements. See the NOTICE file
 * distributed with this work for additional information
 * regarding copyright ownership. The SF licenses this file
 * to you under the Apache License, Version 2.0 (the
 * "License"); you may not use this file except in compliance
 * with the License. You may obtain a copy of the License at
 *
 *     http://www.apache.org/licenses/LICENSE-2.0
 *
 * Unless required by applicable law or agreed to in writing,
 * software distributed under the License is distributed on an
 * "AS IS" BASIS, WITHOUT WARRANTIES OR CONDITIONS OF ANY
 * KIND, either express or implied. See the License for the
 * specific language governing permissions and limitations under the License.
   -->
<project xmlns="http://maven.apache.org/POM/4.0.0" xmlns:xsi="http://www.w3.org/2001/XMLSchema-instance"
  xsi:schemaLocation="http://maven.apache.org/POM/4.0.0 http://maven.apache.org/maven-v4_0_0.xsd">
  <modelVersion>4.0.0</modelVersion>
  <parent>
    <groupId>org.sakaiproject.nakamura</groupId>
    <artifactId>base</artifactId>
    <version>0.5-SNAPSHOT</version>
  </parent>
  <artifactId>org.sakaiproject.nakamura.utils</artifactId>
  <packaging>bundle</packaging>
  <version>0.5-SNAPSHOT</version>
  <name>Sakai Nakamura Utilities</name>
  <description>Utility Library providing path, string, array, IO, date and other utilities, generally not available elsewhere.</description>
  <build>
    <plugins>
      <plugin>
        <groupId>org.apache.felix</groupId>
        <artifactId>maven-scr-plugin</artifactId>
      </plugin>
      <plugin>
        <groupId>org.apache.felix</groupId>
        <artifactId>maven-bundle-plugin</artifactId>
        <extensions>true</extensions>
        <configuration>
          <instructions>
            <Bundle-Category> sakaiux </Bundle-Category>
            <Export-Package> org.sakaiproject.nakamura.util.*,org.sakaiproject.nakamura.simple</Export-Package>
            <Embed-Transitive>true</Embed-Transitive>
            <Embed-Dependency>
            </Embed-Dependency>
          </instructions>
        </configuration>
      </plugin>
      <!--
        <plugin> <groupId>org.apache.maven.plugins</groupId>
        <artifactId>maven-dependency-plugin</artifactId> <executions> <execution>
        <id>embed-dependencies</id> <goals> <goal>copy-dependencies</goal> </goals> <configuration>
        <includeArtifactIds>jetty; jetty-util</includeArtifactIds>
        <excludeTransitive>false</excludeTransitive> <outputDirectory>
        ${project.build.outputDirectory} </outputDirectory> </configuration> </execution>
        </executions> </plugin>
      -->
    </plugins>
  </build>
  <dependencies>
          <!-- OSGi Libraries -->
    <dependency>
      <groupId>org.apache.felix</groupId>
      <artifactId>org.osgi.core</artifactId>
    </dependency>
    <dependency>
      <groupId>org.apache.felix</groupId>
      <artifactId>org.osgi.compendium</artifactId>
    </dependency>
    <dependency>
      <groupId>javax.servlet</groupId>
      <artifactId>servlet-api</artifactId>
    </dependency>
    <dependency>
      <groupId>com.google.collections</groupId>
      <artifactId>google-collections</artifactId>
    </dependency>
    <dependency>
      <groupId>javax.jcr</groupId>
      <artifactId>jcr</artifactId>
    </dependency>
    <dependency>
      <groupId>org.apache.jackrabbit</groupId>
      <artifactId>jackrabbit-api</artifactId>
      <version>2.0.0</version>
    </dependency>
    <dependency>
      <groupId>org.slf4j</groupId>
      <artifactId>slf4j-api</artifactId>
    </dependency>
    <dependency>
      <groupId>org.slf4j</groupId>
      <artifactId>slf4j-simple</artifactId>
      <version>1.5.2</version>
      <scope>test</scope>
    </dependency>
    <dependency>
      <groupId>commons-lang</groupId>
      <artifactId>commons-lang</artifactId>
    </dependency>
    <dependency>
      <groupId>commons-codec</groupId>
      <artifactId>commons-codec</artifactId>
    </dependency>
    <dependency>
      <groupId>org.apache.sling</groupId>
      <artifactId>org.apache.sling.api</artifactId>
      <version>2.0.4-incubator</version>
    </dependency>
    <dependency>
      <groupId>org.apache.sling</groupId>
      <artifactId>org.apache.sling.commons.json</artifactId>
      <version>2.0.4-incubator</version>
    </dependency>
    <dependency>
      <groupId>org.apache.sling</groupId>
      <artifactId>org.apache.sling.jcr.base</artifactId>
<<<<<<< HEAD
      <version>2.0.7-SNAPSHOT</version>
=======
      <version>2.0.7-20100524</version>
>>>>>>> 2ff56685
    </dependency>
    <dependency>
      <groupId>org.easymock</groupId>
      <artifactId>easymock</artifactId>
      <version>2.4</version>
      <scope>test</scope>
    </dependency>
    <dependency>
    	<groupId>org.apache.sling</groupId>
    	<artifactId>org.apache.sling.jcr.resource</artifactId>
<<<<<<< HEAD
    	<version>2.0.7-SNAPSHOT</version>
=======
    	<version>2.0.7-20100524</version>
>>>>>>> 2ff56685
    </dependency>
    <dependency>
    	<groupId>org.sakaiproject.nakamura</groupId>
    	<artifactId>org.sakaiproject.nakamura.resource</artifactId>
    	<version>0.5-SNAPSHOT</version>
    </dependency>
    <dependency>
      <groupId>org.apache.felix</groupId>
      <artifactId>org.apache.felix.scr.annotations</artifactId>
    </dependency>
  </dependencies>
</project><|MERGE_RESOLUTION|>--- conflicted
+++ resolved
@@ -118,11 +118,7 @@
     <dependency>
       <groupId>org.apache.sling</groupId>
       <artifactId>org.apache.sling.jcr.base</artifactId>
-<<<<<<< HEAD
-      <version>2.0.7-SNAPSHOT</version>
-=======
       <version>2.0.7-20100524</version>
->>>>>>> 2ff56685
     </dependency>
     <dependency>
       <groupId>org.easymock</groupId>
@@ -133,11 +129,7 @@
     <dependency>
     	<groupId>org.apache.sling</groupId>
     	<artifactId>org.apache.sling.jcr.resource</artifactId>
-<<<<<<< HEAD
-    	<version>2.0.7-SNAPSHOT</version>
-=======
     	<version>2.0.7-20100524</version>
->>>>>>> 2ff56685
     </dependency>
     <dependency>
     	<groupId>org.sakaiproject.nakamura</groupId>
