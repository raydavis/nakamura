--- conflicted
+++ resolved
@@ -84,10 +84,6 @@
     <dependency>
       <groupId>org.sakaiproject.nakamura</groupId>
       <artifactId>org.sakaiproject.nakamura.core</artifactId>
-<<<<<<< HEAD
-      <version>1.3-SNAPSHOT</version>
-=======
->>>>>>> 5d952b3e
     </dependency>
     
     <dependency>
