/*
 * Licensed to the Sakai Foundation (SF) under one
 * or more contributor license agreements. See the NOTICE file
 * distributed with this work for additional information
 * regarding copyright ownership. The SF licenses this file
 * to you under the Apache License, Version 2.0 (the
 * "License"); you may not use this file except in compliance
 * with the License. You may obtain a copy of the License at
 *
 *     http://www.apache.org/licenses/LICENSE-2.0
 *
 * Unless required by applicable law or agreed to in writing,
 * software distributed under the License is distributed on an
 * "AS IS" BASIS, WITHOUT WARRANTIES OR CONDITIONS OF ANY
 * KIND, either express or implied. See the License for the
 * specific language governing permissions and limitations under the License.
 */
package org.sakaiproject.nakamura.auth.ldap;

import com.novell.ldap.LDAPAttribute;
import com.novell.ldap.LDAPConnection;
import com.novell.ldap.LDAPEntry;
import com.novell.ldap.LDAPException;
import com.novell.ldap.LDAPSearchResults;

import org.apache.felix.scr.annotations.Activate;
import org.apache.felix.scr.annotations.Component;
import org.apache.felix.scr.annotations.Modified;
import org.apache.felix.scr.annotations.Property;
import org.apache.felix.scr.annotations.Reference;
import org.apache.felix.scr.annotations.Service;
import org.apache.sling.commons.osgi.OsgiUtil;
import org.apache.sling.jcr.jackrabbit.server.security.AuthenticationPlugin;
import org.sakaiproject.nakamura.api.ldap.LdapConnectionManager;
import org.sakaiproject.nakamura.api.ldap.LdapUtil;
import org.slf4j.Logger;
import org.slf4j.LoggerFactory;

import java.util.Map;

import javax.jcr.Credentials;
import javax.jcr.RepositoryException;
import javax.jcr.SimpleCredentials;

/**
 * Authentication plugin for verifying a user against an LDAP instance.
 */
@Component(metatype = true, immediate = true)
@Service(value = LdapAuthenticationPlugin.class)
public class LdapAuthenticationPlugin implements AuthenticationPlugin {

  private static final Logger log = LoggerFactory
      .getLogger(LdapAuthenticationPlugin.class);

  private static final String UTF8 = "UTF-8";

  @Property(value = "o=sakai")
  static final String LDAP_BASE_DN = "sakai.auth.ldap.baseDn";
  private String baseDn;

  @Property(value = "uid={}")
  static final String USER_FILTER = "sakai.auth.ldap.filter.user";
  private String userFilter;

  /**
   * Filter applied to make sure user has the required authorization (ie. attributes).
   */
  @Property(value = "(&(allowSakai=true))")
  static final String AUTHZ_FILTER = "sakai.auth.ldap.filter.authz";
  private String authzFilter;

  @Reference
  private LdapConnectionManager connMgr;

  public LdapAuthenticationPlugin() {
  }

  LdapAuthenticationPlugin(LdapConnectionManager connMgr) {
    this.connMgr = connMgr;
  }

  @Activate
  protected void activate(Map<?, ?> props) {
    init(props);
  }

  @Modified
  protected void modified(Map<?, ?> props) {
    init(props);
  }

  private void init(Map<?, ?> props) {
    baseDn = OsgiUtil.toString(props.get(LDAP_BASE_DN), "");
    userFilter = OsgiUtil.toString(props.get(USER_FILTER), "");
    authzFilter = OsgiUtil.toString(props.get(AUTHZ_FILTER), "");
  }

  public boolean authenticate(Credentials credentials) throws RepositoryException {
    boolean auth = false;
    if (credentials instanceof SimpleCredentials) {
      // get application user credentials
      String appUser = connMgr.getConfig().getLdapUser();
      String appPass = connMgr.getConfig().getLdapPassword();

      // get user credentials
      SimpleCredentials sc = (SimpleCredentials) credentials;
      
      if ("admin".equals(sc.getUserID())) {
    	  return false;
      }
      
<<<<<<< HEAD
      
=======
>>>>>>> 7ba12e2d
      long timeStart = System.currentTimeMillis();
      
      String userDn = LdapUtil.escapeLDAPSearchFilter(userFilter.replace("{}",
          sc.getUserID()));
      String userPass = new String(sc.getPassword());

      LDAPConnection conn = null;
      try {
        // 0) Get a connection to the server
        try {
          conn = connMgr.getConnection();
          log.debug("Connected to LDAP server");
        } catch (LDAPException e) {
          throw new IllegalStateException("Unable to connect to LDAP server ["
              + connMgr.getConfig().getLdapHost() + "]");
        }

        // 1) Bind as app user
        try {
          conn.bind(LDAPConnection.LDAP_V3, appUser, appPass.getBytes(UTF8));
          log.debug("Bound as application user");
        } catch (LDAPException e) {
          throw new IllegalArgumentException("Can't bind application user [" + appUser
              + "]", e);
        }

        // 2) Search for username (not authz).
        // If search fails, log/report invalid username or password.
        LDAPSearchResults results = conn.search(baseDn, LDAPConnection.SCOPE_SUB, userDn,
            null, true);
        if (results.hasMore()) {
          log.debug("Found user via search");
        } else {
          throw new IllegalArgumentException("Can't find user [" + userDn + "]");
        }

        // 3) Bind as user.
        // If bind fails, log/report invalid username or password.

        // value is set below. define here for use in authz check.
        String userEntryDn = null;
        try {
          // KERN-776 Resolve the user DN from the search results and check for an aliased
          // entry
          LDAPEntry userEntry = results.next();
          LDAPAttribute objectClass = userEntry.getAttribute("objectClass");

          if ("aliasObject".equals(objectClass.getStringValue())) {
            LDAPAttribute aliasDN = userEntry.getAttribute("aliasedObjectName");
            userEntryDn = aliasDN.getStringValue();
          } else {
            userEntryDn = userEntry.getDN();
          }

          conn.bind(LDAPConnection.LDAP_V3, userEntryDn, userPass.getBytes(UTF8));
          log.debug("Bound as user");
        } catch (LDAPException e) {
          log.warn("Can't bind user [{}]", userDn);
          throw e;
        }

        if (authzFilter.length() > 0) {
          // 4) Return to app user
          try {
            conn.bind(LDAPConnection.LDAP_V3, appUser, appPass.getBytes(UTF8));
            log.debug("Rebound as application user");
          } catch (LDAPException e) {
            throw new IllegalArgumentException("Can't bind application user [" + appUser
                + "]");
          }

          // 5) Search user DN with authz filter
          // If search fails, log/report that user is not authorized
          String userAuthzFilter = "(&(" + userEntryDn + ")(" + authzFilter + "))";
          results = conn.search(baseDn, LDAPConnection.SCOPE_SUB, userAuthzFilter, null,
              true);
          if (results.hasMore()) {
            log.debug("Found user + authz filter via search");
          } else {
            throw new IllegalArgumentException("User not authorized [" + userDn + "]");
          }
        }

        // FINALLY!
        auth = true;
        log.info("User [{}] authenticated with LDAP in {}ms", userDn, System.currentTimeMillis() - timeStart);
      } catch (Exception e) {
        log.warn(e.getMessage(), e);
      } finally {
        connMgr.returnConnection(conn);
      }
    }
    return auth;
  }
}<|MERGE_RESOLUTION|>--- conflicted
+++ resolved
@@ -108,11 +108,7 @@
       if ("admin".equals(sc.getUserID())) {
     	  return false;
       }
-      
-<<<<<<< HEAD
-      
-=======
->>>>>>> 7ba12e2d
+
       long timeStart = System.currentTimeMillis();
       
       String userDn = LdapUtil.escapeLDAPSearchFilter(userFilter.replace("{}",
