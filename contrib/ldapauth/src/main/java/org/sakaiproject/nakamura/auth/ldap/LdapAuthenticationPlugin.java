--- conflicted
+++ resolved
@@ -201,13 +201,11 @@
 
       // get user credentials
       SimpleCredentials sc = (SimpleCredentials) credentials;
-<<<<<<< HEAD
       
       if ("admin".equals(sc.getUserID())) {
     	  return false;
       }
-=======
->>>>>>> c8c93910
+
 
       long timeStart = System.currentTimeMillis();
 
